use crate::event_listener::evm::{generate_evm_event_handler, get_evm_instance_data};
use crate::event_listener::tangle::generate_tangle_event_handler;
use crate::shared::{pascal_case, type_to_field_type};
use gadget_blueprint_proc_macro_core::{FieldType, JobDefinition, JobMetadata};
use indexmap::{IndexMap, IndexSet};
use proc_macro::TokenStream;
use quote::{format_ident, quote, ToTokens};
use std::collections::HashSet;
use syn::ext::IdentExt;
use syn::parse::{Parse, ParseBuffer, ParseStream};
<<<<<<< HEAD
use syn::{Ident, Index, ItemFn, LitInt, LitStr, Token, Type};
=======
use syn::{Ident, Index, ItemFn, LitInt, Token, Type};
>>>>>>> 1a02dfd3

/// Defines custom keywords for defining Job arguments
mod kw {
    syn::custom_keyword!(id);
    syn::custom_keyword!(params);
    syn::custom_keyword!(result);
    syn::custom_keyword!(evm);
    syn::custom_keyword!(event_listener);
    syn::custom_keyword!(listener);
    syn::custom_keyword!(pre_processor);
    syn::custom_keyword!(post_processor);
    syn::custom_keyword!(protocol);
    syn::custom_keyword!(instance);
    syn::custom_keyword!(event);
    syn::custom_keyword!(event_converter);
    syn::custom_keyword!(callback);
    syn::custom_keyword!(abi);
    syn::custom_keyword!(skip_codegen);
}

pub fn get_job_id_field_name(input: &ItemFn) -> (String, Ident, Ident) {
    let fn_name = &input.sig.ident;
    let fn_name_string = fn_name.to_string();
    let job_def_name = format_ident!("{}_JOB_DEF", fn_name_string.to_ascii_uppercase());
    let job_id_name = format_ident!("{}_JOB_ID", fn_name_string.to_ascii_uppercase());
    (fn_name_string, job_def_name, job_id_name)
}

/// Job Macro implementation
pub(crate) fn job_impl(args: &JobArgs, input: &ItemFn) -> syn::Result<TokenStream> {
    // Extract function name and arguments
    let (fn_name_string, job_def_name, job_id_name) = get_job_id_field_name(input);
    const SUFFIX: &str = "EventHandler";

    let syn::ReturnType::Type(_, result) = &input.sig.output else {
        return Err(syn::Error::new_spanned(
            &input.sig.output,
            "Function must have a return type of Result<T, E> where T is a tuple of the result fields",
        ));
    };

    // Check that the function has a return type of Result<T, E>
    match **result {
        Type::Path(ref path) => {
            let seg = path.path.segments.last().unwrap();
            if seg.ident != "Result" {
                return Err(syn::Error::new_spanned(
                    result,
                    "Function must have a return type of Result<T, E> where T is a tuple of the result fields",
                ));
            }
        }
        _ => {
            return Err(syn::Error::new_spanned(
                result,
                "Function must have a return type of Result<T, E> where T is a tuple of the result fields",
            ));
        }
    }

    let param_types = param_types(input)?;
    let (event_listener_gen, event_listener_calls) = generate_event_listener_tokenstream(
        input,
        SUFFIX,
        &fn_name_string,
        &args.event_listener,
        args.skip_codegen,
        &param_types,
        &args.params,
    );

    // Extracts Job ID and param/result types
    let job_id = &args.id;
    let params_type = args.params_to_field_types(&param_types)?;
    let result_type = args.result_to_field_types(result)?;

    // Generate Event Workflow, if not being skipped
    let event_workflow_gen = if args.skip_codegen {
        proc_macro2::TokenStream::default()
    } else {
        // Specialized code for the event workflow
        generate_additional_logic(
            input,
            args,
            &param_types,
            &params_type,
            &result_type,
            SUFFIX,
        )
    };

    let autogen_struct = if args.skip_codegen {
        proc_macro2::TokenStream::default()
    } else {
        generate_autogen_struct(input, args, &param_types, SUFFIX, &event_listener_calls)
    };

    // Creates Job Definition using input parameters
    let job_def = JobDefinition {
        metadata: JobMetadata {
            name: fn_name_string.clone().into(),
            // filled later on during the rustdoc gen.
            description: None,
        },
        params: params_type,
        result: result_type,
    };

    // Serialize Job Definition to JSON string
    let job_def_str = serde_json::to_string(&job_def).map_err(|err| {
        syn::Error::new_spanned(
            input,
            format!("Failed to serialize job definition to json: {err}"),
        )
    })?;

    // Generates final TokenStream that will be returned
    let gen = quote! {
        #[doc = "Job definition for the function "]
        #[doc = "[`"]
        #[doc = #fn_name_string]
        #[doc = "`]"]
        #[automatically_derived]
        #[doc(hidden)]
        pub const #job_def_name: &str = #job_def_str;

        #[doc = "Job ID for the function "]
        #[doc = "[`"]
        #[doc = #fn_name_string]
        #[doc = "`]"]
        #[automatically_derived]
        pub const #job_id_name: u8 = #job_id;

        #autogen_struct

        #(#event_listener_gen)*

        #[allow(unused_variables)]
        #input

        #event_workflow_gen
    };

    // println!("{}", gen.to_string());

    Ok(gen.into())
}

pub(crate) fn param_types(input: &ItemFn) -> syn::Result<IndexMap<Ident, Type>> {
    // Ensures that no duplicate parameters have been given
    let mut param_types = IndexMap::new();
    for input in &input.sig.inputs {
        if let syn::FnArg::Typed(arg) = input {
            if let syn::Pat::Ident(pat_ident) = &*arg.pat {
                let ident = &pat_ident.ident;
                let ty = &*arg.ty;
                let added = param_types.insert(ident.clone(), ty.clone());
                if added.is_some() {
                    return Err(syn::Error::new_spanned(
                        ident,
                        "tried to add the same field twice",
                    ));
                }
            }
        }
    }

    Ok(param_types)
}

#[allow(clippy::too_many_arguments)]
pub(crate) fn generate_event_listener_tokenstream(
    input: &ItemFn,
    suffix: &str,
    fn_name_string: &str,
    event_listeners: &EventListenerArgs,
    skip_codegen: bool,
    param_types: &IndexMap<Ident, Type>,
    params: &[Ident],
) -> (Vec<proc_macro2::TokenStream>, Vec<proc_macro2::TokenStream>) {
    let (event_handler_args, event_handler_arg_types) = get_event_handler_args(param_types, params);
    let (_, _, struct_name) = generate_fn_name_and_struct(input, suffix);
    // Generate Event Listener, if not being skipped
    let mut event_listener_calls = vec![];
    let event_listener_gen = if skip_codegen {
        vec![proc_macro2::TokenStream::default()]
    } else {
        let mut all_listeners = vec![];
        for (idx, listener_meta) in event_listeners.listeners.iter().enumerate() {
            let listener_function_name = format_ident!(
                "run_listener_{}_{}{}",
                fn_name_string,
                idx,
                suffix.to_lowercase()
            );
            let is_tangle = listener_meta.evm_args.is_none();
            // convert the listener var, which is just a struct name, to an ident
            let listener = listener_meta.listener.to_token_stream();
            // if Listener == TangleEventListener or EvmContractEventListener, we need to use defaults
            let listener_str = listener.to_string();

            let type_args = if is_tangle {
                proc_macro2::TokenStream::default()
            } else {
                quote! { <T> }
            };

            let bounded_type_args = if is_tangle {
                proc_macro2::TokenStream::default()
            } else {
                quote! { <T: Clone + Send + Sync + gadget_sdk::events_watcher::evm::Config +'static> }
            };

            let autogen_struct_name = quote! { #struct_name #type_args };

            // Check for special cases
            let next_listener = if listener_str.contains("TangleEventListener")
                || listener_str.contains("EvmContractEventListener")
            {
                // How to inject not just this event handler, but all event handlers here?
                let wrapper = if is_tangle {
                    quote! {
<<<<<<< HEAD
                        gadget_sdk::event_listener::tangle_events::TangleEventWrapper<_>
                    }
                } else {
                    quote! {
                        gadget_sdk::event_listener::evm_contracts::EthereumHandlerWrapper<#autogen_struct_name, _>
=======
                        gadget_sdk::event_listener::TangleEventWrapper<_>
                    }
                } else {
                    quote! {
                        gadget_sdk::event_listener::EthereumHandlerWrapper<#autogen_struct_name, _>
>>>>>>> 1a02dfd3
                    }
                };

                let ctx_create = if is_tangle {
                    quote! {
                        (ctx.client.clone(), std::sync::Arc::new(ctx.clone()) as gadget_sdk::events_watcher::substrate::EventHandlerFor<gadget_sdk::clients::tangle::runtime::TangleConfig, _>)
                    }
                } else {
                    quote! {
                        (ctx.contract.clone(), std::sync::Arc::new(ctx.clone()) as std::sync::Arc<#autogen_struct_name>)
                    }
                };

                if event_listener_calls.is_empty() {
                    event_listener_calls.push(quote! {
                        let mut listeners = vec![];
                    });
                }

                event_listener_calls.push(quote! {
                            listeners.push(#listener_function_name(&self).await.expect("Event listener already initialized"));
                        });

                quote! {
                    async fn #listener_function_name #bounded_type_args(ctx: &#autogen_struct_name) -> Option<gadget_sdk::tokio::sync::oneshot::Receiver<Result<(), gadget_sdk::Error>>>{
                        static ONCE: std::sync::atomic::AtomicBool = std::sync::atomic::AtomicBool::new(false);
                        if !ONCE.load(std::sync::atomic::Ordering::Relaxed) {
                            ONCE.store(true, std::sync::atomic::Ordering::Relaxed);
                            let (tx, rx) = gadget_sdk::tokio::sync::oneshot::channel();
                            let ctx = #ctx_create;
                            let mut instance = <#wrapper as gadget_sdk::event_listener::EventListener::<_, _>>::new(&ctx).await.expect("Failed to create event listener");
                            let task = async move {
                                let res = gadget_sdk::event_listener::EventListener::<_, _>::execute(&mut instance).await;
                                let _ = tx.send(res);
                            };
                            gadget_sdk::tokio::task::spawn(task);
                            return Some(rx)
                        }

                        None
                    }
                }
            } else {
                // Generate the variable that we are passing as the context into EventListener::create(&mut ctx)
                // We assume the first supplied event handler arg is the context we are injecting into the event listener
                let (context, field_in_self) = event_handler_args
                    .first()
                    .map(|ctx| (quote! {self}, (*ctx).clone()))
                    .expect("No context found");

                let context_ty = event_handler_arg_types
                    .first()
                    .map(|_ty| quote! {#struct_name})
                    .unwrap_or_default();

                if event_listener_calls.is_empty() {
                    event_listener_calls.push(quote! {
                        let mut listeners = vec![];
                    });
                }

                event_listener_calls.push(quote! {
                    listeners.push(#listener_function_name(&#context).await.expect("Event listener already initialized"));
                });

                let event_type = &listener_meta.event;
                // The event type is what gets sent through the pre_processor_function.

                let pre_processor_function =
                    if let Some(preprocessor) = &listener_meta.pre_processor {
                        quote! { #preprocessor }
                    } else {
                        // identity transformation
                        quote! { |evt| async move { Ok(evt) } }
                    };

                // The job_processor is just the job function. Since it may contain multiple params, we need a new function to call it.
                let fn_name_ident = &input.sig.ident;
                let ordered_inputs =
                    get_fn_call_ordered(param_types, params, Some(quote! { CTX.get().unwrap() }));
                let asyncness = get_asyncness(input);
                // The below assumes param0 IS the event streamed from the event listener
                let job_processor_wrapper = quote! {
                    move |param0| async move {
                        #fn_name_ident (#(#ordered_inputs)*) #asyncness .map_err(|err| gadget_sdk::Error::Other(err.to_string()))
                    }
                };
                let post_processor_function =
                    if let Some(postprocessor) = &listener_meta.post_processor {
                        quote! { #postprocessor }
                    } else {
                        // no-op default
                        quote! { |_evt| async move { Ok(()) } }
                    };

                quote! {
                    async fn #listener_function_name(ctx: &#context_ty) -> Option<gadget_sdk::tokio::sync::oneshot::Receiver<Result<(), gadget_sdk::Error>>> {
                        static ONCE: std::sync::atomic::AtomicBool = std::sync::atomic::AtomicBool::new(false);
                        if !ONCE.load(std::sync::atomic::Ordering::Relaxed) {
                            ONCE.store(true, std::sync::atomic::Ordering::Relaxed);
                            let (tx, rx) = gadget_sdk::tokio::sync::oneshot::channel();
                            static CTX: gadget_sdk::tokio::sync::OnceCell<#context_ty> = gadget_sdk::tokio::sync::OnceCell::const_new();
                            if let Err(_err) = CTX.set(ctx.clone()) {
                                gadget_sdk::error!("Failed to set the context");
                                return None;
                            }
                            let job_processor = #job_processor_wrapper;

                            let listener = <#listener as gadget_sdk::event_listener::EventListener<#event_type, _>>::new(&ctx. #field_in_self).await.expect("Failed to create event listener");
                            let mut event_workflow = gadget_sdk::event_listener::executor::EventFlowWrapper::new(
                                listener,
                                #pre_processor_function,
                                job_processor,
                                #post_processor_function,
                            );

                            let task = async move {
                                let res = gadget_sdk::event_listener::executor::EventFlowExecutor::event_loop(&mut event_workflow).await;
                                let _ = tx.send(res);
                            };
                            gadget_sdk::tokio::task::spawn(task);
                            return Some(rx)
                        }

                        None
                    }
                }
            };

            all_listeners.push(next_listener);
        }

        all_listeners
    };

    if event_listener_calls.is_empty() {
        event_listener_calls.push(proc_macro2::TokenStream::default())
    }

    (event_listener_gen, event_listener_calls)
}

/// Get all the params names inside the param_types map
/// and not in the params list to be added to the event handler.
pub(crate) fn get_event_handler_args<'a>(
    param_types: &'a IndexMap<Ident, Type>,
    params: &'a [Ident],
) -> (Vec<&'a Ident>, Vec<&'a Type>) {
    let x = param_types.keys().collect::<IndexSet<_>>();
    let y = params.iter().collect::<IndexSet<_>>();
    let event_handler_args = x.difference(&y).copied().collect::<Vec<_>>();
    let event_handler_types = event_handler_args
        .iter()
        .map(|r| param_types.get(*r).unwrap())
        .collect::<Vec<_>>();
    (event_handler_args, event_handler_types)
}

fn generate_fn_name_and_struct<'a>(f: &'a ItemFn, suffix: &'a str) -> (&'a Ident, String, Ident) {
    let fn_name = &f.sig.ident;
    let fn_name_string = fn_name.to_string();
    let struct_name = format_ident!("{}{}", pascal_case(&fn_name_string), suffix);
    (fn_name, fn_name_string, struct_name)
}

#[allow(clippy::too_many_lines)]
pub fn generate_autogen_struct(
    input: &ItemFn,
    job_args: &JobArgs,
    param_types: &IndexMap<Ident, Type>,
    suffix: &str,
    event_listener_calls: &[proc_macro2::TokenStream],
) -> proc_macro2::TokenStream {
    let (_fn_name, fn_name_string, struct_name) = generate_fn_name_and_struct(input, suffix);

    let (event_handler_args, _) = get_event_handler_args(param_types, &job_args.params);

    let mut additional_var_indexes = vec![];
    let additional_params = event_handler_args
        .iter()
        .map(|ident| {
            let mut ty = param_types[*ident].clone();
            additional_var_indexes.push(param_types.get_index_of(*ident).expect("Should exist"));
            // remove the reference from the type and use the inner type
            if let Type::Reference(r) = ty {
                ty = *r.elem;
            }

            quote! {
                pub #ident: #ty,
            }
        })
        .collect::<Vec<_>>();

    let mut required_fields = vec![];
    let mut type_params_bounds = proc_macro2::TokenStream::default();
    let mut type_params = proc_macro2::TokenStream::default();

    // Even if multiple tangle listeners, we only need this once
    if job_args.event_listener.has_tangle() {
        required_fields.push(quote! {
            pub service_id: u64,
            pub signer: gadget_sdk::keystore::TanglePairSigner<gadget_sdk::ext::sp_core::sr25519::Pair>,
            pub client: gadget_sdk::clients::tangle::runtime::TangleClient,
        })
    }

    // Even if multiple evm listeners, we only need this once
    if job_args.event_listener.has_evm() {
        let (_, _, instance_wrapper_name, _) = get_evm_instance_data(&job_args.event_listener);

        required_fields.push(quote! {
            pub contract: #instance_wrapper_name<T::TH, T::PH>,
        });

        type_params = quote! { <T> };
        type_params_bounds =
            quote! { <T: Clone + Send + Sync + gadget_sdk::events_watcher::evm::Config + 'static> };
    }

    let combined_event_listener = generate_combined_event_listener_selector(&struct_name);

    quote! {
        /// Event handler for the function
        #[doc = "[`"]
        #[doc = #fn_name_string]
        #[doc = "`]"]
        #[derive(Clone)]
        pub struct #struct_name #type_params_bounds {
            #(#required_fields)*
            #(#additional_params)*
        }

        #[async_trait::async_trait]
        impl #type_params_bounds gadget_sdk::events_watcher::InitializableEventHandler for #struct_name #type_params {
            async fn init_event_handler(
                &self,
            ) -> Option<gadget_sdk::tokio::sync::oneshot::Receiver<Result<(), gadget_sdk::Error>>> {
                #(#event_listener_calls)*
                #combined_event_listener
            }
        }
    }
}

pub fn get_fn_call_ordered(
    param_types: &IndexMap<Ident, Type>,
    params_from_job_args: &[Ident],
    replacement_for_self: Option<proc_macro2::TokenStream>,
) -> Vec<proc_macro2::TokenStream> {
    let (event_handler_args, _) = get_event_handler_args(param_types, params_from_job_args);

    let additional_var_indexes = event_handler_args
        .iter()
        .map(|ident| param_types.get_index_of(*ident).expect("Should exist"))
        .collect::<Vec<_>>();

    // This has all params
    let mut job_var_idx = 0;
    let this = replacement_for_self.unwrap_or_else(|| quote! { self });
    param_types
        .iter()
        .enumerate()
        .map(|(pos_in_all_args, (ident, ty))| {
            // if the current param is not in the additional params, then it is a job param to be passed to the function

            let is_job_var = !additional_var_indexes.contains(&pos_in_all_args);

            if is_job_var {
                let ident = format_ident!("param{job_var_idx}");
                job_var_idx += 1;
                return quote! { #ident, };
            }

            let (is_ref, is_ref_mut) = match ty {
                Type::Reference(r) => (true, r.mutability.is_some()),
                _ => (false, false),
            };

            if is_ref && is_ref_mut {
                quote! { &mut #this .#ident, }
            } else if is_ref {
                quote! { &#this .#ident, }
            } else {
                quote! { #this .#ident.clone(), }
            }
        })
        .collect::<Vec<_>>()
}

fn get_asyncness(input: &ItemFn) -> proc_macro2::TokenStream {
    if input.sig.asyncness.is_some() {
        quote! {.await}
    } else {
        quote! {}
    }
}

/// Generates the [`EventHandler`](gadget_sdk::events_watcher::evm::EventHandler) for a Job
#[allow(clippy::too_many_lines)]
pub fn generate_additional_logic(
    input: &ItemFn,
    job_args: &JobArgs,
    param_types: &IndexMap<Ident, Type>,
    params: &[FieldType],
    results: &[FieldType],
    suffix: &str,
) -> proc_macro2::TokenStream {
    let (fn_name, _fn_name_string, struct_name) = generate_fn_name_and_struct(input, suffix);
    let job_id = &job_args.id;
    let event_listener_args = &job_args.event_listener;
    let params_tokens = job_args.event_listener.get_param_name_tokenstream(params);
    let fn_call_ordered = get_fn_call_ordered(param_types, &job_args.params, None);

    let asyncness = get_asyncness(input);

    let fn_call = quote! {
        let job_result = match #fn_name(
            #(#fn_call_ordered)*
        )#asyncness {
            Ok(r) => r,
            Err(e) => {
                ::gadget_sdk::error!("Error in job: {e}");
                let error = gadget_sdk::events_watcher::Error::Handler(Box::new(e));
                return Err(error);
            }
        };
    };

    let result_tokens = job_args
        .event_listener
        .get_param_result_tokenstream(results);

    match job_args.event_listener.get_event_listener().listener_type {
        ListenerType::Evm => {
            generate_evm_event_handler(&struct_name, event_listener_args, &params_tokens, &fn_call)
        }

        ListenerType::Tangle => generate_tangle_event_handler(
            &struct_name,
            job_id,
            &params_tokens,
            &result_tokens,
            &fn_call,
        ),

        ListenerType::Custom => proc_macro2::TokenStream::default(),
    }
}

/// `JobArgs` type to handle parsing of attributes
pub(crate) struct JobArgs {
    /// Unique identifier for the job in the blueprint
    /// `#[job(id = 1)]`
    id: LitInt,
    /// List of parameters for the job, in order.
    /// `#[job(params(a, b, c))]`
    params: Vec<Ident>,
    /// List of return types for the job, could be inferred from the function return type.
    /// `#[job(result(u32, u64))]`
    /// `#[job(result(_))]`
    result: ResultsKind,
    /// Optional: Event listener type for the job
    /// `#[job(event_listener(MyCustomListener))]`
    event_listener: EventListenerArgs,
    /// Optional: Skip code generation for this job.
    /// `#[job(skip_codegen)]`
    /// this is useful if the developer want to impl a custom event handler
    /// for this job.
    skip_codegen: bool,
}

impl Parse for JobArgs {
    fn parse(input: ParseStream) -> syn::Result<Self> {
        let mut params = Vec::new();
        let mut result = None;
        let mut id = None;
        let mut skip_codegen = false;
        let mut event_listener = EventListenerArgs { listeners: vec![] };

        while !input.is_empty() {
            let lookahead = input.lookahead1();
            if lookahead.peek(kw::id) {
                let _ = input.parse::<kw::id>()?;
                let _ = input.parse::<Token![=]>()?;
                id = Some(input.parse()?);
            } else if lookahead.peek(kw::params) {
                let Params(p) = input.parse()?;
                params = p;
            } else if lookahead.peek(kw::result) {
                let Results(r) = input.parse()?;
                result = Some(r);
            } else if lookahead.peek(kw::skip_codegen) {
                let _ = input.parse::<kw::skip_codegen>()?;
                skip_codegen = true;
            } else if lookahead.peek(Token![,]) {
                let _ = input.parse::<Token![,]>()?;
            } else if lookahead.peek(kw::event_listener) {
                event_listener = input.parse()?;
            } else {
                return Err(lookahead.error());
            }
        }

        let id = id.ok_or_else(|| input.error("Missing `id` argument in attribute"))?;

        if params.is_empty() {
            return Err(input.error("Missing `params` argument in attribute"));
        }

        let result = result.ok_or_else(|| input.error("Missing 'result' argument in attribute"))?;

        if let ResultsKind::Types(ref r) = result {
            if r.is_empty() {
                return Err(input.error("Expected at least one parameter for the `result` attribute, or `_` to infer the type"));
            }
        }

        Ok(JobArgs {
            id,
            params,
            result,
            skip_codegen,
            event_listener,
        })
    }
}

/// Contains the Job parameters as a [`Vector`](Vec) of Identifers ([`Ident`](proc_macro2::Ident))
#[derive(Debug)]
pub struct Params(pub Vec<Ident>);

impl Parse for Params {
    fn parse(input: ParseStream<'_>) -> syn::Result<Self> {
        let _ = input.parse::<kw::params>();
        let content;
        let _ = syn::parenthesized!(content in input);
        let names = content.parse_terminated(Ident::parse_any, Token![,])?;
        let mut items = HashSet::new();
        let mut args = Vec::new();
        for name in names {
            if items.contains(&name) {
                return Err(syn::Error::new(
                    name.span(),
                    "tried to add the same field twice",
                ));
            }

            let inserted = items.insert(name.clone());
            assert!(inserted, "tried to add the same field twice");
            args.push(name);
        }
        Ok(Self(args))
    }
}

impl JobArgs {
    fn params_to_field_types(
        &self,
        param_types: &IndexMap<Ident, Type>,
    ) -> syn::Result<Vec<FieldType>> {
        let params = self
            .params
            .iter()
            .map(|ident| {
                param_types.get(ident).ok_or_else(|| {
                    syn::Error::new_spanned(ident, "parameter not declared in the function")
                })
            })
            .map(|ty| type_to_field_type(ty?))
            .collect::<syn::Result<Vec<_>>>()?;
        Ok(params)
    }

    fn result_to_field_types(&self, result: &Type) -> syn::Result<Vec<FieldType>> {
        match &self.result {
            ResultsKind::Infered => type_to_field_type(result).map(|x| vec![x]),
            ResultsKind::Types(types) => {
                let xs = types
                    .iter()
                    .map(type_to_field_type)
                    .collect::<syn::Result<Vec<_>>>()?;
                Ok(xs)
            }
        }
    }
}
pub enum ResultsKind {
    Infered,
    Types(Vec<Type>),
}

impl std::fmt::Debug for ResultsKind {
    fn fmt(&self, f: &mut std::fmt::Formatter<'_>) -> std::fmt::Result {
        match self {
            Self::Infered => write!(f, "Infered"),
            Self::Types(_) => write!(f, "Types"),
        }
    }
}

#[derive(Debug)]
struct Results(ResultsKind);

impl Parse for Results {
    fn parse(input: ParseStream<'_>) -> syn::Result<Self> {
        let _ = input.parse::<kw::result>();
        let content;
        let _ = syn::parenthesized!(content in input);
        let names = content.parse_terminated(Type::parse, Token![,])?;
        if names.is_empty() {
            return Err(syn::Error::new_spanned(
                names,
                "Expected at least one parameter",
            ));
        }
        if names.iter().any(|ty| matches!(ty, Type::Infer(_))) {
            // Infer the types from the retun type
            return Ok(Self(ResultsKind::Infered));
        }
        let mut items = Vec::new();
        for name in names {
            items.push(name);
        }
        Ok(Self(ResultsKind::Types(items)))
    }
}

#[derive(Debug)]
/// `#[job(event_listener(MyCustomListener, MyCustomListener2)]`
/// Accepts an optional argument that specifies the event listener to use that implements EventListener
pub(crate) struct EventListenerArgs {
    listeners: Vec<SingleListener>,
}

#[derive(Debug, Eq, PartialEq)]
pub enum ListenerType {
    Evm,
    Tangle,
    Custom,
}

#[derive(Debug)]
pub(crate) struct SingleListener {
    pub listener: Type,
    pub evm_args: Option<EvmArgs>,
    pub listener_type: ListenerType,
    pub event: Type,
    pub post_processor: Option<Ident>,
    pub pre_processor: Option<Ident>,
}

/// Extracts a value from form: "tag = value"
fn extract_x_equals_y<T: Parse, P: Parse>(
    content: &ParseBuffer,
    required: bool,
    name: &str,
) -> syn::Result<Option<P>> {
    if content.peek(Token![,]) {
        let _ = content.parse::<Token![,]>()?;
    }

    if content.parse::<T>().is_err() {
        if required {
            panic!("Expected keyword {name}, none supplied")
        } else {
            return Ok(None);
        }
    }

    if !content.peek(Token![=]) {
        panic!("Expected = after variable {name}")
    }

    let _ = content.parse::<Token![=]>()?;

    let listener = content.parse::<P>()?;
    Ok(Some(listener))
}

impl Parse for EventListenerArgs {
    fn parse(input: ParseStream) -> syn::Result<Self> {
        let _ = input.parse::<kw::event_listener>()?;
        let content;
        syn::parenthesized!(content in input);

        let mut listeners = Vec::new();
        // Parse a TypePath instead of a LitStr
        while !content.is_empty() {
            let listener = extract_x_equals_y::<kw::listener, Type>(&content, true, "listener")?
                .expect("No listener defined in listener block");

            let ty_str = quote! { #listener }.to_string();
            let mut evm_args = None;
            if ty_str.contains("EvmContractEventListener") {
                evm_args = Some(content.parse::<EvmArgs>()?);
            }

            let event = extract_x_equals_y::<kw::event, Type>(&content, true, "event")?
                .expect("No event defined in listener block");
            let pre_processor =
                extract_x_equals_y::<kw::pre_processor, Ident>(&content, false, "pre_processor")?;
            let post_processor =
                extract_x_equals_y::<kw::post_processor, Ident>(&content, false, "post_processor")?;

            // Create a listener. If this is an EvmContractEventListener, we need to specially parse the arguments
            // In the case of tangle and everything other listener type, we don't pass evm_args
            let ty_str = quote! { #listener }.to_string();
            let this_listener = if ty_str.contains("EvmContractEventListener") {
                assert!(evm_args.is_some(), "EvmArgs must be passed");
                SingleListener {
                    listener,
                    evm_args,
                    listener_type: ListenerType::Evm,
                    event,
                    post_processor,
                    pre_processor,
                }
            } else {
                let listener_type = if ty_str.contains("TangleEventListener") {
                    ListenerType::Tangle
                } else {
                    ListenerType::Custom
                };

                SingleListener {
                    listener,
                    evm_args: None,
                    listener_type,
                    event,
                    post_processor,
                    pre_processor,
                }
            };

            listeners.push(this_listener);

            if content.peek(Token![,]) {
                let _ = content.parse::<Token![,]>()?;
            }
        }

        if listeners.is_empty() {
            return Err(content.error("Expected at least one event listener"));
        }

        if listeners.len() > 1 {
            return Err(content.error("Only one event listener is currently supported"));
<<<<<<< HEAD
        }

        Ok(Self { listeners })
    }
}

impl Parse for Verifier {
    fn parse(input: ParseStream<'_>) -> syn::Result<Self> {
        let _ = input.parse::<kw::verifier>()?;
        let content;
        let _ = syn::parenthesized!(content in input);
        let lookahead = content.lookahead1();
        // parse `(evm = "MyVerifierContract")`
        if lookahead.peek(kw::evm) {
            let _ = content.parse::<kw::evm>()?;
            let _ = content.parse::<Token![=]>()?;
            let contract = content.parse::<LitStr>()?;
            Ok(Verifier::Evm(contract.value()))
        } else {
            Ok(Verifier::None)
=======
>>>>>>> 1a02dfd3
        }

        Ok(Self { listeners })
    }
}

#[derive(Debug)]
pub(crate) struct EvmArgs {
    instance: Option<Ident>,
    event: Option<Type>,
    event_converter: Option<Type>,
    callback: Option<Type>,
    abi: Option<Type>,
}

impl EventListenerArgs {
    fn get_event_listener(&self) -> &SingleListener {
        &self.listeners[0]
    }

    pub fn get_param_result_tokenstream(
        &self,
        fields: &[FieldType],
    ) -> Vec<proc_macro2::TokenStream> {
        let event_listener = self.get_event_listener();
        if fields.len() == 1 {
            let ident = format_ident!("job_result");
            match event_listener.listener_type {
                ListenerType::Evm => {
                    vec![quote! { let #ident = job_result; }]
                }

                ListenerType::Tangle => {
                    vec![crate::tangle::field_type_to_result_token(
                        &ident, &fields[0],
                    )]
                }

                ListenerType::Custom => {
                    vec![quote! { let #ident = job_result; }]
                }
            }
        } else {
            fields
                .iter()
                .enumerate()
                .map(|(i, t)| {
                    let ident = format_ident!("result_{i}");
                    match event_listener.listener_type {
                        ListenerType::Evm => {
                            quote! {
                                let #ident = job_result[#i];
                            }
                        }

                        ListenerType::Tangle => {
                            let s = crate::tangle::field_type_to_result_token(&ident, t);
                            quote! {
                                let #ident = job_result[#i];
                                #s
                            }
                        }

                        ListenerType::Custom => {
                            quote! {
                                let #ident = job_result[#i];
                            }
                        }
                    }
                })
                .collect::<Vec<_>>()
        }
    }

    pub fn get_param_name_tokenstream(
        &self,
        params: &[FieldType],
    ) -> Vec<proc_macro2::TokenStream> {
        params
            .iter()
            .enumerate()
            .map(|(i, t)| {
                let ident = format_ident!("param{i}");
                let index = Index::from(i);
                match self.get_event_listener().listener_type {
                    ListenerType::Tangle => crate::tangle::field_type_to_param_token(&ident, t),
                    ListenerType::Evm => {
                        quote! {
                            let #ident = inputs.#index;
                        }
                    }
                    // All other event listeners will return just one type
                    ListenerType::Custom => {
                        quote! {
                            let #ident = inputs.#index;
                        }
                    }
                }
            })
            .collect::<Vec<_>>()
    }

    /// Returns true if on EVM
    pub fn get_evm(&self) -> Option<&EvmArgs> {
        self.get_event_listener().evm_args.as_ref()
    }

    pub fn has_tangle(&self) -> bool {
        self.listeners
            .iter()
            .any(|r| r.listener_type == ListenerType::Tangle)
    }

    pub fn has_evm(&self) -> bool {
        self.listeners
            .iter()
            .any(|r| r.listener_type == ListenerType::Evm)
    }

    /// Returns the Event Handler's Contract Instance on the EVM.
    pub fn instance(&self) -> Option<Ident> {
        match self.get_evm() {
            Some(EvmArgs { instance, .. }) => instance.clone(),
            None => None,
        }
    }

    /// Returns the contract instance's event to watch for on the EVM.
    pub fn event(&self) -> Option<Type> {
        match self.get_evm() {
            Some(EvmArgs { event, .. }) => event.clone(),
            None => None,
        }
    }

    /// Returns the Event Handler's event converter to convert the event into function arguments
    pub fn event_converter(&self) -> Option<Type> {
        match self.get_evm() {
            Some(EvmArgs {
                event_converter, ..
            }) => event_converter.clone(),
            None => None,
        }
    }

    /// Returns the callback to submit the job function output to.
    pub fn callback(&self) -> Option<Type> {
        match self.get_evm() {
            Some(EvmArgs { callback, .. }) => callback.clone(),
            None => None,
        }
    }

    /// Returns the ABI for the contract instance.
    pub fn abi(&self) -> Option<Type> {
        match self.get_evm() {
            Some(EvmArgs { abi, .. }) => abi.clone(),
            None => None,
        }
    }
}

impl Parse for EvmArgs {
    fn parse(input: ParseStream) -> syn::Result<Self> {
        let content;
        syn::parenthesized!(content in input);

        let mut instance = None;
        let mut event = None;
        let mut event_converter = None;
        let mut callback = None;
        let mut abi = None;

        while !content.is_empty() {
            if content.peek(kw::instance) {
                let _ = content.parse::<kw::instance>()?;
                let _ = content.parse::<Token![=]>()?;
                instance = Some(content.parse::<Ident>()?);
            } else if content.peek(kw::event) {
                let _ = content.parse::<kw::event>()?;
                let _ = content.parse::<Token![=]>()?;
                event = Some(content.parse::<Type>()?);
            } else if content.peek(kw::event_converter) {
                let _ = content.parse::<kw::event_converter>()?;
                let _ = content.parse::<Token![=]>()?;
                event_converter = Some(content.parse::<Type>()?);
            } else if content.peek(kw::callback) {
                let _ = content.parse::<kw::callback>()?;
                let _ = content.parse::<Token![=]>()?;
                callback = Some(content.parse::<Type>()?);
            } else if content.peek(kw::abi) {
                let _ = content.parse::<kw::abi>()?;
                let _ = content.parse::<Token![=]>()?;
                abi = Some(content.parse::<Type>()?);
            } else if content.peek(Token![,]) {
                let _ = content.parse::<Token![,]>()?;
            } else {
                return Err(content.error("Unexpected token"));
            }
        }

        Ok(EvmArgs {
            instance,
            event,
            event_converter,
            callback,
            abi,
        })
    }
}

pub(crate) fn generate_combined_event_listener_selector(
    struct_name: &Ident,
) -> proc_macro2::TokenStream {
    quote! {
        let (tx, rx) = gadget_sdk::tokio::sync::oneshot::channel();
        let task = async move {
            let mut futures = gadget_sdk::futures::stream::FuturesUnordered::new();
            for listener in listeners {
                futures.push(listener);
            }
            if let Some(res) = gadget_sdk::futures::stream::StreamExt::next(&mut futures).await {
                gadget_sdk::error!("An Event Handler for {} has stopped running", stringify!(#struct_name));
                let res = match res {
                    Ok(res) => {
                        res
                    },
                    Err(e) => {
                        Err(gadget_sdk::Error::Other(format!("Error in Event Handler for {}: {e:?}", stringify!(#struct_name))))
                    }
                };

                tx.send(res).unwrap();
            }
        };
        let _ = gadget_sdk::tokio::spawn(task);
        Some(rx)
    }
}<|MERGE_RESOLUTION|>--- conflicted
+++ resolved
@@ -8,11 +8,7 @@
 use std::collections::HashSet;
 use syn::ext::IdentExt;
 use syn::parse::{Parse, ParseBuffer, ParseStream};
-<<<<<<< HEAD
-use syn::{Ident, Index, ItemFn, LitInt, LitStr, Token, Type};
-=======
 use syn::{Ident, Index, ItemFn, LitInt, Token, Type};
->>>>>>> 1a02dfd3
 
 /// Defines custom keywords for defining Job arguments
 mod kw {
@@ -235,19 +231,11 @@
                 // How to inject not just this event handler, but all event handlers here?
                 let wrapper = if is_tangle {
                     quote! {
-<<<<<<< HEAD
                         gadget_sdk::event_listener::tangle_events::TangleEventWrapper<_>
                     }
                 } else {
                     quote! {
                         gadget_sdk::event_listener::evm_contracts::EthereumHandlerWrapper<#autogen_struct_name, _>
-=======
-                        gadget_sdk::event_listener::TangleEventWrapper<_>
-                    }
-                } else {
-                    quote! {
-                        gadget_sdk::event_listener::EthereumHandlerWrapper<#autogen_struct_name, _>
->>>>>>> 1a02dfd3
                     }
                 };
 
@@ -896,29 +884,6 @@
 
         if listeners.len() > 1 {
             return Err(content.error("Only one event listener is currently supported"));
-<<<<<<< HEAD
-        }
-
-        Ok(Self { listeners })
-    }
-}
-
-impl Parse for Verifier {
-    fn parse(input: ParseStream<'_>) -> syn::Result<Self> {
-        let _ = input.parse::<kw::verifier>()?;
-        let content;
-        let _ = syn::parenthesized!(content in input);
-        let lookahead = content.lookahead1();
-        // parse `(evm = "MyVerifierContract")`
-        if lookahead.peek(kw::evm) {
-            let _ = content.parse::<kw::evm>()?;
-            let _ = content.parse::<Token![=]>()?;
-            let contract = content.parse::<LitStr>()?;
-            Ok(Verifier::Evm(contract.value()))
-        } else {
-            Ok(Verifier::None)
-=======
->>>>>>> 1a02dfd3
         }
 
         Ok(Self { listeners })
