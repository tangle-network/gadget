--- conflicted
+++ resolved
@@ -156,13 +156,8 @@
 /// for the metadata in the `blueprint.json`.
 /// # Example
 /// ```rust,no_run
-<<<<<<< HEAD
-/// use gadget_blueprint_proc_macro::registration_hook;
-/// #[registration_hook(evm = "MyRegistrationHook")]
-=======
 /// # use gadget_blueprint_proc_macro::registration_hook;
 /// #[registration_hook]
->>>>>>> 1a02dfd3
 /// pub fn my_registration_hook();
 /// ```
 #[proc_macro_attribute]
@@ -178,13 +173,8 @@
 /// for the metadata in the `blueprint.json`.
 /// # Example
 /// ```rust,no_run
-<<<<<<< HEAD
-/// use gadget_blueprint_proc_macro::request_hook;
-/// #[request_hook(evm = "MyRequestHook")]
-=======
 /// # use gadget_blueprint_proc_macro::request_hook;
 /// #[request_hook]
->>>>>>> 1a02dfd3
 /// pub fn my_request_hook();
 /// ```
 #[proc_macro_attribute]
