#![deny(
    missing_debug_implementations,
    missing_copy_implementations,
    unsafe_code,
    unstable_features,
    unused_qualifications,
    missing_docs,
    unused_results,
    clippy::exhaustive_enums
)]
//! Blueprint Macros

use proc_macro::TokenStream;
use syn::parse_macro_input;

<<<<<<< HEAD
/// Benchmarking proc-macro
mod benchmark;
/// Blueprint proc-macro
mod blueprint;
=======
>>>>>>> 5b1842d0
/// Blueprint Hooks proc-macro
mod hooks;
/// Blueprint Job proc-macro
mod job;
/// Report proc-macro
mod report;
/// Shared utilities for the Blueprint Macros
mod shared;

/// Utilities for Eigenlayer Blueprint macro generation
mod eigenlayer;
/// Utilities for Tangle Blueprint macro generation
mod tangle;

/// A procedural macro that annotates a function as a job.
///
/// # Example
/// ```rust,no_run
/// # use gadget_blueprint_proc_macro::job;
///
/// /// A simple add function that adds two numbers.
/// #[job(id = 0, params(a, b), result(u32))]
/// pub fn add(a: u32, b: u32) -> u32 {
///    a + b
/// }
/// ```
///
/// The `job` macro generates the following code:
/// ```rust
/// /// A Job Definition ID for the [`add`] function.
/// #[automatically_derived]
/// pub const ADD_JOB_ID: u8 = 0;
///
/// /// A Job Definition for the [`add`] function.
/// #[automatically_derived]
/// pub const ADD_JOB_DEF: &str = r#"{"metadata":{"name":"add","description":"A simple add function that adds two numbers"},"params":["Uint32", "Uint32"],"result":["Uint32"],"verifier":"None"}"#;
///
/// /// A simple add function that adds two numbers.
/// pub fn add(a: u32, b: u32) -> u32 {
///   a + b
/// }
///
/// pub struct AddEventHandler {
///    pub service_id: u64,
///    pub signer: subxt_signer::sr25519::Keypair,
///    // ... other fields
/// }
/// ```
/// Addon to the generated code, the `job` macro also generates an Event Handler struct that
/// implements the `EventHandler` trait for you.
///
/// # Parameters
/// - `id`: The unique identifier for the job (must be in the range of 0..[`u8::MAX`])
/// - `params`: The parameters of the job function, must be a tuple of identifiers in the function signature.
/// - `result`: The result of the job function, must be a type that this job returns.
///    also, it can be omitted if the return type is simple to infer, like `u32` or `Vec<u8>` just use `_`.
/// - `skip_codegen`: A flag to skip the code generation for the job, useful for manual event handling.
#[proc_macro_attribute]
pub fn job(args: TokenStream, input: TokenStream) -> TokenStream {
    let args = parse_macro_input!(args as job::JobArgs);
    let input = parse_macro_input!(input as syn::ItemFn);

    match job::job_impl(&args, &input) {
        Ok(tokens) => tokens,
        Err(err) => err.to_compile_error().into(),
    }
}

/// The `report` macro is used to annotate a function as a report handler for misbehaviors.
///
/// This macro generates the necessary code to handle events and process reports within the service blueprint. Reports are specifically
/// for submitting incorrect job results, attributable malicious behavior, or otherwise machine failures and reliability degradation.
///
/// # Example
/// ```rust
/// # use gadget_blueprint_proc_macro::report;
/// #[report(id = 1, params(a, b, c), result(u32))]
/// pub fn report_add(a: u32, b: u32, c: SignedResult<u32>) -> u32 {
///    if a + b == c {
///       0
///    } else {
///      1
///    }
/// }
/// ```
///
/// The `report` macro generates the following code:
/// ```rust
/// /// A Report Definition ID for the [`report_add`] function.
/// #[automatically_derived]
/// pub const REPORT_ADD_REPORT_ID: u8 = 1;
///
/// /// A Report Definition for the [`report_add`] function.
/// #[automatically_derived]
/// pub const REPORT_ADD_REPORT_DEF: &str = r#"{"metadata":{"name":"report_add","description":"A function to report the incorrect addition of two numbers"},"params":["Uint32", "Uint32", "Uint32"],"result":["Uint32"],"verifier":"None"}"#;
///
/// /// A function to report the addition of two numbers.
/// pub fn report_add(a: u32, b: u32, c: SignedResult<u32>) -> u32 {
///    if a + b == c {
///       0
///    } else {
///      1
///    }
/// }
///
/// pub struct ReportAddEventHandler {
///    pub service_id: u64,
///    pub signer: subxt_signer::sr25519::Keypair,
///    // ... other fields
/// }
/// ```
/// In addition to the generated code, the `report` macro also generates an Event Handler struct that
/// implements the `EventHandler` trait for you.
///
/// # Parameters
/// - `id`: The unique identifier for the report (must be in the range of 0..[`u8::MAX`])
/// - `params`: The parameters of the report function, must be a tuple of identifiers in the function signature.
/// - `result`: The result of the report function, must be a type that this report returns.
///    It can be omitted if the return type is simple to infer, like `u32` or `Vec<u8>` by using `_`.
/// - `skip_codegen`: A flag to skip the code generation for the report, useful for manual event handling.
#[proc_macro_attribute]
pub fn report(args: TokenStream, input: TokenStream) -> TokenStream {
    let args = parse_macro_input!(args as report::ReportArgs);
    let input = parse_macro_input!(input as syn::ItemFn);

    match report::report_impl(&args, &input) {
        Ok(tokens) => tokens,
        Err(err) => err.to_compile_error().into(),
    }
}

/// A procedural macro that annotates a function as a registration hook, mainly used
/// for the metadata in the `blueprint.json`.
/// # Example
/// ```rust,no_run
/// # use gadget_blueprint_proc_macro::registration_hook;
/// #[registration_hook(evm = "MyRegistrationHook")]
/// pub fn my_registration_hook();
/// ```
#[proc_macro_attribute]
pub fn registration_hook(args: TokenStream, input: TokenStream) -> TokenStream {
    let input = parse_macro_input!(input as syn::ForeignItemFn);
    let args = parse_macro_input!(args as hooks::HookArgs);
    match hooks::registration_hook_impl(&args, &input) {
        Ok(tokens) => tokens,
        Err(err) => err.to_compile_error().into(),
    }
}

/// A procedural macro that annotates a function as a request hook, mainly used
/// for the metadata in the `blueprint.json`.
/// # Example
/// ```rust,no_run
/// # use gadget_blueprint_proc_macro::request_hook;
/// #[request_hook(evm = "MyRequestHook")]
/// pub fn my_request_hook();
/// ```
#[proc_macro_attribute]
pub fn request_hook(args: TokenStream, input: TokenStream) -> TokenStream {
    let input = parse_macro_input!(input as syn::ForeignItemFn);
    let args = parse_macro_input!(args as hooks::HookArgs);
    match hooks::request_hook_impl(&args, &input) {
        Ok(tokens) => tokens,
        Err(err) => err.to_compile_error().into(),
    }
}

/// A procedural macro that annotates a function as a benchmark hook, mainly used
/// during the benchmarking phase.
///
/// # Example
/// ```rust,no_run
/// # use gadget_blueprint_proc_macro::benchmark;
/// #[benchmark(job_id = 1, cores = 4)]
/// pub fn my_job() {
///   // call your job with the necessary parameters
/// }
/// ```
#[proc_macro_attribute]
pub fn benchmark(args: TokenStream, input: TokenStream) -> TokenStream {
    let input = parse_macro_input!(input as syn::ItemFn);
    let args = parse_macro_input!(args as benchmark::BenchmarkArgs);
    match benchmark::benchmark_impl(&args, &input) {
        Ok(tokens) => tokens,
        Err(err) => err.to_compile_error().into(),
    }
}<|MERGE_RESOLUTION|>--- conflicted
+++ resolved
@@ -13,13 +13,9 @@
 use proc_macro::TokenStream;
 use syn::parse_macro_input;
 
-<<<<<<< HEAD
+
 /// Benchmarking proc-macro
 mod benchmark;
-/// Blueprint proc-macro
-mod blueprint;
-=======
->>>>>>> 5b1842d0
 /// Blueprint Hooks proc-macro
 mod hooks;
 /// Blueprint Job proc-macro
