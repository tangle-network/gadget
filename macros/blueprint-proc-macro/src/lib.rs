--- conflicted
+++ resolved
@@ -156,13 +156,8 @@
 /// for the metadata in the `blueprint.json`.
 /// # Example
 /// ```rust,no_run
-<<<<<<< HEAD
-/// use gadget_blueprint_proc_macro::registration_hook;
-/// #[registration_hook(evm = "MyRegistrationHook")]
-=======
 /// # use gadget_blueprint_proc_macro::registration_hook;
 /// #[registration_hook]
->>>>>>> 1a02dfd3
 /// pub fn my_registration_hook();
 /// ```
 #[proc_macro_attribute]
@@ -178,13 +173,8 @@
 /// for the metadata in the `blueprint.json`.
 /// # Example
 /// ```rust,no_run
-<<<<<<< HEAD
-/// use gadget_blueprint_proc_macro::request_hook;
-/// #[request_hook(evm = "MyRequestHook")]
-=======
 /// # use gadget_blueprint_proc_macro::request_hook;
 /// #[request_hook]
->>>>>>> 1a02dfd3
 /// pub fn my_request_hook();
 /// ```
 #[proc_macro_attribute]
@@ -217,7 +207,6 @@
     }
 }
 
-<<<<<<< HEAD
 /// A procedural macro that outputs the JsonAbi for the given file path.
 ///
 /// # Example
@@ -230,8 +219,6 @@
     abi::load_abi(input)
 }
 
-=======
->>>>>>> 1a02dfd3
 /// A procedural macro that annotates a function as a main function for the blueprint.
 ///
 /// # Example
