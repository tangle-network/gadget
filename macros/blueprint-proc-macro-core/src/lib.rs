--- conflicted
+++ resolved
@@ -344,13 +344,8 @@
 impl<'a> From<GadgetSourceFlat<'a>> for GadgetSource<'a> {
     fn from(flat: GadgetSourceFlat<'a>) -> GadgetSource<'a> {
         match flat {
-<<<<<<< HEAD
-            GadgetSourceFlat::Plain(fetcher) => return GadgetSource { fetcher },
-            GadgetSourceFlat::WithFetcher { fetcher } => return GadgetSource { fetcher },
-=======
             GadgetSourceFlat::Plain(fetcher) => GadgetSource { fetcher },
             GadgetSourceFlat::WithFetcher { fetcher } => GadgetSource { fetcher },
->>>>>>> 64c4c033
         }
     }
 }
