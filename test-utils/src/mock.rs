// This file is part of Tangle.
// Copyright (C) 2022-2023 Webb Technologies Inc.
//
// Tangle is free software: you can redistribute it and/or modify
// it under the terms of the GNU General Public License as published by
// the Free Software Foundation, either version 3 of the License, or
// (at your option) any later version.
//
// Tangle is distributed in the hope that it will be useful,
// but WITHOUT ANY WARRANTY; without even the implied warranty of
// MERCHANTABILITY or FITNESS FOR A PARTICULAR PURPOSE.  See the
// GNU General Public License for more details.
//
// You should have received a copy of the GNU General Public License
// along with Tangle.  If not, see <http://www.gnu.org/licenses/>.

use async_trait::async_trait;
use frame_support::pallet_prelude::*;
use frame_support::traits::Hooks;
use frame_support::{
    construct_runtime, parameter_types,
    traits::{ConstU128, ConstU32, ConstU64, Everything},
    PalletId,
};
use frame_system::EnsureSigned;
use pallet_jobs_rpc_runtime_api::BlockNumberOf;
use sc_client_api::{FinalityNotification, FinalizeSummary};
use sc_utils::mpsc::{tracing_unbounded, TracingUnboundedReceiver, TracingUnboundedSender};
use serde::{Deserialize, Serialize};
use sp_api::{ApiRef, ProvideRuntimeApi};
use sp_core::{sr25519, ByteArray, Pair, H256};
use sp_runtime::RuntimeDebug;
use sp_runtime::{traits::Block as BlockT, traits::IdentityLookup, BuildStorage, DispatchResult};
use std::collections::HashMap;
use std::time::Duration;
use tangle_primitives::AccountId;

pub type Balance = u128;
pub type BlockNumber = u64;

pub use crate::mock::mock_wrapper_client::{MockClient, TestExternalitiesPalletSubmitter};
use crate::sync::substrate_test_channel::MultiThreadedTestExternalities;
use gadget_common::debug_logger::DebugLogger;
use gadget_common::full_protocol::NodeInput;
use gadget_common::gadget::network::Network;
use gadget_common::gadget::work_manager::WorkManager;
use gadget_common::keystore::{ECDSAKeyStore, InMemoryBackend};
use gadget_common::locks::TokioMutexExt;
use gadget_common::prelude::PrometheusConfig;
use gadget_common::Error;
use gadget_core::job_manager::{SendFuture, WorkManagerInterface};
use sp_core::ecdsa;
use sp_keystore::{testing::MemoryKeystore, KeystoreExt, KeystorePtr};
use sp_std::sync::Arc;
use tangle_primitives::jobs::traits::{JobToFee, MPCHandler};
use tangle_primitives::jobs::{
    JobId, JobResult, JobSubmission, JobType, JobWithResult, PhaseResult, ReportRestakerOffence,
    RpcResponseJobsData, ValidatorOffenceType,
};
use tangle_primitives::misbehavior::{MisbehaviorHandler, MisbehaviorSubmission};
use tangle_primitives::roles::traits::RolesHandler;
use tangle_primitives::roles::RoleType;
use tangle_primitives::verifier::{
    arkworks::ArkworksVerifierGroth16Bn254, circom::CircomVerifierGroth16Bn254,
};
use tokio::sync::mpsc::{UnboundedReceiver, UnboundedSender};

/// Key type for DKG keys
pub const KEY_TYPE: sp_application_crypto::KeyTypeId = sp_application_crypto::KeyTypeId(*b"role");

pub type Block = frame_system::mocking::MockBlock<Runtime>;

impl frame_system::Config for Runtime {
    type RuntimeOrigin = RuntimeOrigin;
    type Nonce = u64;
    type RuntimeCall = RuntimeCall;
    type Hash = H256;
    type Hashing = sp_runtime::traits::BlakeTwo256;
    type AccountId = AccountId;
    type Block = Block;
    type Lookup = IdentityLookup<Self::AccountId>;
    type RuntimeEvent = RuntimeEvent;
    type BlockHashCount = ConstU64<250>;
    type BlockWeights = ();
    type BlockLength = ();
    type Version = ();
    type PalletInfo = PalletInfo;
    type AccountData = pallet_balances::AccountData<Balance>;
    type OnNewAccount = ();
    type OnKilledAccount = ();
    type DbWeight = ();
    type BaseCallFilter = Everything;
    type SystemWeightInfo = ();
    type SS58Prefix = ();
    type OnSetCode = ();
    type RuntimeTask = ();
    type MaxConsumers = ConstU32<16>;
}

impl pallet_balances::Config for Runtime {
    type RuntimeEvent = RuntimeEvent;
    type WeightInfo = ();
    type Balance = Balance;
    type DustRemoval = ();
    type ExistentialDeposit = ConstU128<1>;
    type AccountStore = System;
    type ReserveIdentifier = ();
    type RuntimeHoldReason = RuntimeHoldReason;
    type FreezeIdentifier = ();
    type MaxLocks = ();
    type MaxReserves = ConstU32<50>;
    type MaxFreezes = ();
    type RuntimeFreezeReason = ();
}

impl pallet_timestamp::Config for Runtime {
    type Moment = u64;
    type OnTimestampSet = ();
    type MinimumPeriod = ();
    type WeightInfo = ();
}

pub struct JobToFeeHandler;

impl JobToFee<AccountId, BlockNumber, MaxParticipants, MaxSubmissionLen> for JobToFeeHandler {
    type Balance = Balance;

    fn job_to_fee(
        job: &JobSubmission<AccountId, BlockNumber, MaxParticipants, MaxSubmissionLen>,
    ) -> Balance {
        match job.job_type {
            JobType::DKGTSSPhaseOne(_)
            | JobType::DKGTSSPhaseTwo(_)
            | JobType::DKGTSSPhaseThree(_)
            | JobType::DKGTSSPhaseFour(_) => Dkg::job_to_fee(job),
            JobType::ZkSaaSPhaseOne(_) | JobType::ZkSaaSPhaseTwo(_) => ZkSaaS::job_to_fee(job),
        }
    }
}

pub struct MockRolesHandler;

impl RolesHandler<AccountId> for MockRolesHandler {
    type Balance = Balance;
    fn record_job_by_validators(_: Vec<AccountId>) -> DispatchResult {
        Ok(())
    }

    fn get_max_active_service_for_restaker(_: AccountId) -> std::option::Option<u32> {
        Some(u32::MAX)
    }
    fn report_offence(_offence_report: ReportRestakerOffence<AccountId>) -> DispatchResult {
        Ok(())
    }

    fn is_restaker(address: AccountId, _role_type: RoleType) -> bool {
        let restakers = (0..8)
            .map(id_to_sr25519_public)
            .map(Into::into)
            .collect::<Vec<_>>();
        restakers.contains(&address)
    }

    fn get_validator_role_key(address: AccountId) -> Option<Vec<u8>> {
        let validators = (0..8).map(id_to_ecdsa_pair).collect::<Vec<_>>();
        let restakers = (0..8)
            .map(id_to_sr25519_public)
            .map(AccountId::from)
            .collect::<Vec<_>>();
        let idx = restakers.iter().position(|p| p == &address);
        idx.map(|i| validators[i].public().to_raw_vec())
    }
}

pub struct MockMPCHandler;

impl
    MPCHandler<
        AccountId,
        BlockNumber,
        Balance,
        MaxParticipants,
        MaxSubmissionLen,
        MaxKeyLen,
        MaxDataLen,
        MaxSignatureLen,
        MaxProofLen,
    > for MockMPCHandler
{
    fn verify(
        data: JobWithResult<
            AccountId,
            MaxParticipants,
            MaxSubmissionLen,
            MaxKeyLen,
            MaxDataLen,
            MaxSignatureLen,
            MaxProofLen,
        >,
    ) -> DispatchResult {
        match data.result {
            JobResult::DKGPhaseOne(_)
            | JobResult::DKGPhaseTwo(_)
            | JobResult::DKGPhaseThree(_)
            | JobResult::DKGPhaseFour(_) => Dkg::verify(data.result),
            JobResult::ZkSaaSPhaseOne(_) | JobResult::ZkSaaSPhaseTwo(_) => ZkSaaS::verify(data),
        }
    }

    fn verify_validator_report(
        _validator: AccountId,
        _offence: ValidatorOffenceType,
        _signatures: Vec<Vec<u8>>,
    ) -> DispatchResult {
        Ok(())
    }

    fn validate_authority_key(_validator: AccountId, _authority_key: Vec<u8>) -> DispatchResult {
        Ok(())
    }
}

parameter_types! {
    pub const JobsPalletId: PalletId = PalletId(*b"py/jobss");
}

const KB: u32 = 1024;
const MB: u32 = 1024 * KB;

parameter_types! {
    #[derive(Clone, RuntimeDebug, Eq, PartialEq, TypeInfo, Encode, Decode)]
    #[derive(Serialize, Deserialize)]
    pub const MaxSubmissionLen: u32 = 64 * MB;
    #[derive(Clone, RuntimeDebug, Eq, PartialEq, TypeInfo, Encode, Decode)]
    #[derive(Serialize, Deserialize)]
    pub const MaxParticipants: u32 = 10;
    #[derive(Clone, RuntimeDebug, Eq, PartialEq, TypeInfo, Encode, Decode)]
    #[derive(Serialize, Deserialize)]
    pub const MaxKeyLen: u32 = 256;
    #[derive(Clone, RuntimeDebug, Eq, PartialEq, TypeInfo, Encode, Decode)]
    #[derive(Serialize, Deserialize)]
    pub const MaxDataLen: u32 = 256;
    #[derive(Clone, RuntimeDebug, Eq, PartialEq, TypeInfo, Encode, Decode)]
    #[derive(Serialize, Deserialize)]
    pub const MaxSignatureLen: u32 = 256;
    #[derive(Clone, RuntimeDebug, Eq, PartialEq, TypeInfo, Encode, Decode)]
    #[derive(Serialize, Deserialize)]
    pub const MaxProofLen: u32 = 256;
    #[derive(Clone, RuntimeDebug, Eq, PartialEq, TypeInfo, Encode, Decode)]
    #[derive(Serialize, Deserialize)]
    pub const MaxActiveJobsPerValidator: u32 = 100;
    #[derive(Clone, RuntimeDebug, Eq, PartialEq, TypeInfo, Encode, Decode)]
    #[derive(Serialize, Deserialize)]
    pub const MaxRolesPerValidator: u32 = 100;
}

impl pallet_jobs::Config for Runtime {
    type RuntimeEvent = RuntimeEvent;
    type Currency = Balances;
    type JobToFee = JobToFeeHandler;
    type RolesHandler = MockRolesHandler;
    type MPCHandler = MockMPCHandler;
    type ForceOrigin = EnsureSigned<AccountId>;
    type MaxParticipants = MaxParticipants;
    type MaxSubmissionLen = MaxSubmissionLen;
    type MaxSignatureLen = MaxSignatureLen;
    type MaxDataLen = MaxDataLen;
    type MaxKeyLen = MaxKeyLen;
    type MaxProofLen = MaxProofLen;
    type MaxActiveJobsPerValidator = MaxActiveJobsPerValidator;
    type PalletId = JobsPalletId;
    type WeightInfo = ();
    type MisbehaviorHandler = MockMisbehaviorHandler;
}

pub struct MockMisbehaviorHandler;

impl MisbehaviorHandler for MockMisbehaviorHandler {
    fn verify(_data: MisbehaviorSubmission) -> DispatchResult {
        Ok(())
    }
}

impl pallet_dkg::Config for Runtime {
    type RuntimeEvent = RuntimeEvent;
    type Currency = Balances;
    type UpdateOrigin = EnsureSigned<AccountId>;
    type MaxParticipants = MaxParticipants;
    type MaxSubmissionLen = MaxSubmissionLen;
    type MaxSignatureLen = MaxSignatureLen;
    type MaxDataLen = MaxDataLen;
    type MaxKeyLen = MaxKeyLen;
    type MaxProofLen = MaxProofLen;
    type WeightInfo = ();
}

impl pallet_zksaas::Config for Runtime {
    type RuntimeEvent = RuntimeEvent;
    type Currency = Balances;

    type UpdateOrigin = EnsureSigned<AccountId>;
    type Verifier = (ArkworksVerifierGroth16Bn254, CircomVerifierGroth16Bn254);
    type MaxParticipants = MaxParticipants;
    type MaxSubmissionLen = MaxSubmissionLen;
    type MaxSignatureLen = MaxSignatureLen;
    type MaxDataLen = MaxDataLen;
    type MaxKeyLen = MaxKeyLen;
    type MaxProofLen = MaxProofLen;
    type WeightInfo = ();
}

construct_runtime!(
    pub enum Runtime
    {
        System: frame_system,
        Timestamp: pallet_timestamp,
        Balances: pallet_balances,
        Jobs: pallet_jobs,
        Dkg: pallet_dkg,
        ZkSaaS: pallet_zksaas,
    }
);

sp_api::mock_impl_runtime_apis! {
    impl pallet_jobs_rpc_runtime_api::JobsApi<Block, AccountId, MaxParticipants, MaxSubmissionLen, MaxKeyLen, MaxDataLen, MaxSignatureLen, MaxProofLen> for Runtime {
        fn query_jobs_by_validator(&self, validator: AccountId) -> Option<Vec<RpcResponseJobsData<AccountId, BlockNumberOf<Block>, MaxParticipants, MaxSubmissionLen>>> {
            TEST_EXTERNALITIES.lock().as_ref().unwrap().execute_with(move || {
                Jobs::query_jobs_by_validator(validator)
            })
        }

        fn query_job_by_id(role_type: RoleType, job_id: JobId) -> Option<RpcResponseJobsData<AccountId, BlockNumberOf<Block>, MaxParticipants, MaxSubmissionLen>> {
            TEST_EXTERNALITIES.lock().as_ref().unwrap().execute_with(move || {
                Jobs::query_job_by_id(role_type, job_id)
            })
        }

        fn query_job_result(role_type: RoleType, job_id: JobId) -> Option<PhaseResult<AccountId, BlockNumberOf<Block>, MaxParticipants, MaxKeyLen, MaxDataLen, MaxSignatureLen, MaxSubmissionLen, MaxProofLen>> {
            TEST_EXTERNALITIES.lock().as_ref().unwrap().execute_with(move || {
                Jobs::query_job_result(role_type, job_id)
            })
        }

        fn query_next_job_id() -> JobId {
            TEST_EXTERNALITIES.lock().as_ref().unwrap().execute_with(move || {
                Jobs::query_next_job_id()
            })
        }

        fn query_restaker_role_key(address: AccountId) -> Option<Vec<u8>> {
            TEST_EXTERNALITIES.lock().as_ref().unwrap().execute_with(move || {
                MockRolesHandler::get_validator_role_key(address)
            })
        }
    }
}

pub struct ExtBuilder;

impl Default for ExtBuilder {
    fn default() -> Self {
        ExtBuilder
    }
}

impl ProvideRuntimeApi<Block> for Runtime {
    type Api = Self;
    fn runtime_api(&self) -> ApiRef<Self::Api> {
        ApiRef::from(*self)
    }
}

pub fn id_to_ecdsa_pair(id: u8) -> ecdsa::Pair {
    ecdsa::Pair::from_string(&format!("//Alice///{id}"), None).expect("static values are valid")
}

pub fn id_to_sr25519_pair(id: u8) -> sr25519::Pair {
    sr25519::Pair::from_string(&format!("//Alice///{id}"), None).expect("static values are valid")
}

pub fn id_to_public(id: u8) -> ecdsa::Public {
    id_to_ecdsa_pair(id).public()
}

pub fn id_to_sr25519_public(id: u8) -> sr25519::Public {
    id_to_sr25519_pair(id).public()
}

sp_externalities::decl_extension! {
    pub struct TracingUnboundedReceiverExt(TracingUnboundedReceiver<<Block as BlockT>::Hash>);
}

#[derive(Clone)]
pub struct MockNetwork {
    peers_tx: Arc<
        HashMap<
            ecdsa::Public,
            UnboundedSender<<WorkManager as WorkManagerInterface>::ProtocolMessage>,
        >,
    >,
    peers_rx: Arc<
        HashMap<
            ecdsa::Public,
            tokio::sync::Mutex<
                UnboundedReceiver<<WorkManager as WorkManagerInterface>::ProtocolMessage>,
            >,
        >,
    >,
    my_id: ecdsa::Public,
}

impl MockNetwork {
    pub fn setup(ids: &Vec<ecdsa::Public>) -> Vec<Self> {
        let mut peers_tx = HashMap::new();
        let mut peers_rx = HashMap::new();
        let mut networks = Vec::new();

        for id in ids {
            let (tx, rx) = tokio::sync::mpsc::unbounded_channel();
            peers_tx.insert(*id, tx);
            peers_rx.insert(*id, tokio::sync::Mutex::new(rx));
        }

        let peers_tx = Arc::new(peers_tx);
        let peers_rx = Arc::new(peers_rx);

        for id in ids {
            let network = Self {
                peers_tx: peers_tx.clone(),
                peers_rx: peers_rx.clone(),
                my_id: *id,
            };
            networks.push(network);
        }

        networks
    }
}

#[async_trait]
impl Network for MockNetwork {
    async fn next_message(&self) -> Option<<WorkManager as WorkManagerInterface>::ProtocolMessage> {
        self.peers_rx
            .get(&self.my_id)?
            .lock_timeout(Duration::from_millis(500))
            .await
            .recv()
            .await
    }

    async fn send_message(
        &self,
        message: <WorkManager as WorkManagerInterface>::ProtocolMessage,
    ) -> Result<(), Error> {
        let _check_message_has_ids = message.from_network_id.ok_or(Error::MissingNetworkId)?;
        if let Some(peer_id) = message.to_network_id {
            let tx = self
                .peers_tx
                .get(&peer_id)
                .ok_or(Error::PeerNotFound { id: peer_id })?;
            tx.send(message).map_err(|err| Error::NetworkError {
                err: err.to_string(),
            })?;
        } else {
            // Broadcast to everyone except ourself
            for (peer_id, tx) in self.peers_tx.iter() {
                if peer_id != &self.my_id {
                    tx.send(message.clone())
                        .map_err(|err| Error::NetworkError {
                            err: err.to_string(),
                        })?;
                }
            }
        }
        Ok(())
    }
}

pub type MockBackend = sc_client_api::in_mem::Backend<Block>;

static TEST_EXTERNALITIES: parking_lot::Mutex<Option<MultiThreadedTestExternalities>> =
    parking_lot::Mutex::new(None);

pub fn advance_to_block(block_number: u64) {
    while System::block_number() < block_number {
        System::on_finalize(System::block_number());
        Jobs::on_finalize(System::block_number());
        Balances::on_finalize(System::block_number());
        System::set_block_number(System::block_number() + 1);
        System::on_initialize(System::block_number());
        Jobs::on_initialize(System::block_number());
        Balances::on_initialize(System::block_number());
    }
}

// Checks events against the latest. A contiguous set of events must be
// provided. They must include the most recent RuntimeEvent, but do not have to include
// every past RuntimeEvent.
pub fn assert_events(mut expected: Vec<RuntimeEvent>) {
    let mut actual: Vec<RuntimeEvent> = System::events().iter().map(|e| e.event.clone()).collect();

    expected.reverse();
    for evt in expected {
        let next = actual.pop().expect("RuntimeEvent expected");
        assert_eq!(next, evt, "Events don't match (actual,expected)");
    }
}

/// This function basically just builds a genesis storage key/value store according to
/// our desired mockup.
/// N: number of nodes
/// K: Number of networks accessible per node
/// D: Any data that you want to pass to pass with NodeInput.
/// F: A function that generates a singular full node (all possible protocols) by returning a future representing the node's execution
pub async fn new_test_ext<
    const N: usize,
    const K: usize,
    D: Send + Clone + 'static,
    F: Fn(NodeInput<MockClient<Runtime, Block>, MockNetwork, InMemoryBackend, D>) -> Fut,
    Fut: SendFuture<'static, ()>,
>(
    additional_params: D,
    f: F,
) -> MultiThreadedTestExternalities {
    let mut t = frame_system::GenesisConfig::<Runtime>::default()
        .build_storage()
        .unwrap();

    let role_pairs = (0..N)
        .map(|i| id_to_ecdsa_pair(i as u8))
        .collect::<Vec<_>>();
    let roles_identities = role_pairs
        .iter()
        .map(|pair| pair.public())
        .collect::<Vec<_>>();

    let pairs = (0..N)
        .map(|i| id_to_sr25519_pair(i as u8))
        .collect::<Vec<_>>();
    let account_ids = pairs
        .iter()
        .map(|pair| pair.public().into())
        .collect::<Vec<AccountId>>();

    let balances = account_ids
        .iter()
        .map(|public| (public.clone(), 100u128))
        .collect::<Vec<_>>();

    let networks = (0..K)
        .map(|_| MockNetwork::setup(&roles_identities))
        .collect::<Vec<_>>();

    // Transpose networks
    let networks = (0..N)
        .map(|i| {
            networks
                .iter()
                .map(|network| network[i].clone())
                .collect::<Vec<_>>()
        })
        .collect::<Vec<_>>();

    pallet_balances::GenesisConfig::<Runtime> { balances }
        .assimilate_storage(&mut t)
        .unwrap();

    let mut ext = sp_io::TestExternalities::new(t);
    ext.register_extension(KeystoreExt(Arc::new(MemoryKeystore::new()) as KeystorePtr));

    let ext = MultiThreadedTestExternalities::new(ext);
    assert!(TEST_EXTERNALITIES.lock().replace(ext.clone()).is_none(), "Make sure to run tests serially with -- --test-threads=1 or with nextest to ensure separate program spaces per test");

    let finality_notification_txs = Arc::new(parking_lot::Mutex::new(Vec::<
        TracingUnboundedSender<FinalityNotification<Block>>,
    >::new()));
    let sinks = finality_notification_txs.clone();
    let externalities = ext.clone();

    // Spawn a thread that sends a finality notification whenever it detects a change in block number
    tokio::task::spawn(async move {
        let mut prev: Option<u64> = None;
        loop {
            let number = externalities
                .execute_with_async(move || {
                    let number = System::block_number();
                    System::finalize();
                    advance_to_block(number + 1);
                    number + 1
                })
                .await;
            // log::info!(target: "gadget", "Current block number: {number}");
            if prev.is_none() || prev.unwrap() != number {
                prev = Some(number);
                log::info!(target: "gadget", "Creating finality notification {number}");

                let lock = sinks.lock();
                for sink in lock.iter() {
                    let (faux_sink, faux_stream) = tracing_unbounded("faux_sink", 1024);
                    std::mem::forget(faux_stream);

                    let header = <Block as BlockT>::Header::new_from_number(number);
                    let summary = FinalizeSummary::<Block> {
                        finalized: vec![header.hash()],
                        header,
                        stale_heads: vec![],
                    };

                    let notification = FinalityNotification::from_summary(summary, faux_sink);
                    if sink.unbounded_send(notification).is_err() {
                        log::warn!(target: "gadget", "Will not deliver FinalityNotification because the receiver is gone");
                    }
                }
            }

            tokio::time::sleep(Duration::from_millis(12000)).await;
        }
    });

    for (node_index, ((role_pair, pair), networks)) in
        role_pairs.into_iter().zip(pairs).zip(networks).enumerate()
    {
        let mut mock_clients = Vec::new();

        for _ in 0..K {
            mock_clients.push(MockClient::new(Runtime, finality_notification_txs.clone()).await);
        }

        let account_id: AccountId = pair.public().into();

        let logger = DebugLogger {
            peer_id: format!("Peer {node_index}"),
        };

        let pallet_tx = Arc::new(TestExternalitiesPalletSubmitter {
            id: account_id.clone(),
            ext: ext.clone(),
        });

        let keystore = ECDSAKeyStore::in_memory(role_pair);
        let prometheus_config = PrometheusConfig::Disabled;

        let input = NodeInput {
            clients: mock_clients,
            networks,
            account_id: sr25519::Public(account_id.into()),
            logger,
            pallet_tx,
            keystore,
            node_index,
            additional_params: additional_params.clone(),
            prometheus_config,
        };

        let task = f(input);
        tokio::task::spawn(task);
    }

    ext
}

pub mod mock_wrapper_client {
    use crate::mock::RuntimeOrigin;
    use crate::sync::substrate_test_channel::MultiThreadedTestExternalities;
    use async_trait::async_trait;
    use futures::StreamExt;
    use gadget_common::client::{exec_client_function, PalletSubmitter};
    use gadget_common::config::ClientWithApi;
    use gadget_common::locks::TokioMutexExt;
    use gadget_common::tangle_subxt::subxt::utils::AccountId32;
    use gadget_common::tangle_subxt::tangle_runtime::api::runtime_types::tangle_primitives::{
        jobs, roles,
    };
    use gadget_core::gadget::substrate::{self, Client};
    use pallet_jobs_rpc_runtime_api::JobsApi;
    use parity_scale_codec::{Decode, Encode};
    use sc_client_api::{
        BlockchainEvents, FinalityNotification, FinalityNotifications, ImportNotifications,
        StorageEventStream, StorageKey,
    };
    use sc_utils::mpsc::{tracing_unbounded, TracingUnboundedSender};
    use sp_api::{ApiRef, ProvideRuntimeApi};
<<<<<<< HEAD
    use sp_runtime::traits::Block as BlockT;
=======
>>>>>>> c0a88168
    use sp_runtime::traits::Block;
    use sp_runtime::traits::Header;
    use std::sync::Arc;
    use std::time::Duration;
    use tangle_primitives::jobs::JobId;
    use tangle_primitives::AccountId;

    #[derive(Clone)]
    pub struct MockClient<R, B: Block> {
        runtime: Arc<R>,
        finality_notification_stream: Arc<tokio::sync::Mutex<Option<FinalityNotifications<B>>>>,
        latest_finality_notification: Arc<tokio::sync::Mutex<Option<FinalityNotification<B>>>>,
        finality_notification_txs:
            Arc<parking_lot::Mutex<Vec<TracingUnboundedSender<FinalityNotification<B>>>>>,
    }

    impl<R, B: Block> MockClient<R, B> {
        pub async fn new(
            runtime: R,
            finality_notification_txs: Arc<
                parking_lot::Mutex<Vec<TracingUnboundedSender<FinalityNotification<B>>>>,
            >,
        ) -> Self {
            let runtime = Arc::new(runtime);
            let finality_notification_stream = Arc::new(tokio::sync::Mutex::new(None));

            let this = Self {
                runtime,
                finality_notification_stream,
                latest_finality_notification: tokio::sync::Mutex::new(None).into(),
                finality_notification_txs,
            };

            *this
                .finality_notification_stream
                .lock_timeout(Duration::from_millis(500))
                .await = Some(this.finality_notification_stream());
            this
        }
    }

    #[async_trait]
    impl<R: Send + Sync + Clone, B: Block> Client for MockClient<R, B> {
        async fn get_next_finality_notification(&self) -> Option<substrate::FinalityNotification> {
            let mut lock = self
                .finality_notification_stream
                .lock_timeout(Duration::from_millis(500))
                .await;
            let next = lock.as_mut().expect("Should exist").next().await;
            log::trace!(target: "gadget", "Latest Finality Notification: {:?}", next.as_ref().map(|r| r.header.number()));
            *self
                .latest_finality_notification
                .lock_timeout(Duration::from_millis(500))
                .await = next.clone();
            next.map(|n| {
                let mut hash = [0u8; 32];
                hash.copy_from_slice(n.header.hash().as_ref());
                let number =
                    Decode::decode(&mut Encode::encode(&n.header.number()).as_slice()).unwrap();
                substrate::FinalityNotification { hash, number }
            })
        }

        async fn get_latest_finality_notification(
            &self,
        ) -> Option<substrate::FinalityNotification> {
            let lock = self
                .latest_finality_notification
                .lock_timeout(Duration::from_millis(500))
                .await;
            if let Some(n) = lock.clone() {
                let mut hash = [0u8; 32];
                hash.copy_from_slice(n.header.hash().as_ref());
                let number =
                    Decode::decode(&mut Encode::encode(&n.header.number()).as_slice()).unwrap();
                Some(substrate::FinalityNotification { hash, number })
            } else {
                drop(lock);
                self.get_next_finality_notification().await
            }
        }
    }

    #[async_trait]
    impl<R: Send + Sync + Clone + 'static, B: Block> ClientWithApi for MockClient<R, B>
    where
        R: ProvideRuntimeApi<B>,
        R::Api: pallet_jobs_rpc_runtime_api::JobsApi<
            B,
            ::tangle_primitives::AccountId,
            super::MaxParticipants,
            super::MaxSubmissionLen,
            super::MaxKeyLen,
            super::MaxDataLen,
            super::MaxSignatureLen,
            super::MaxProofLen,
        >,
    {
        async fn query_jobs_by_validator(
            &self,
            at: [u8; 32],
            validator: AccountId32,
        ) -> Result<
            Option<
                Vec<
                    jobs::RpcResponseJobsData<
                        AccountId32,
                        u64,
                        jobs::MaxParticipants,
                        jobs::MaxSubmissionLen,
                    >,
                >,
            >,
            gadget_common::Error,
        > {
            let at = Decode::decode(&mut Encode::encode(&at).as_slice()).unwrap();
            let validator = tangle_primitives::AccountId::from(validator.0);
            exec_client_function(&self.runtime, move |r| {
                r.runtime_api()
                    .query_jobs_by_validator(at, validator)
                    .map_err(|err| gadget_common::Error::ClientError {
                        err: format!("{err:?}"),
                    })
                    .map(|r| {
                        r.map(|r| {
                            r.into_iter()
                                .flat_map(|r| Decode::decode(&mut Encode::encode(&r).as_slice()))
                                .collect()
                        })
                    })
            })
            .await
        }
        async fn query_job_by_id(
            &self,
            at: [u8; 32],
            role_type: roles::RoleType,
            job_id: u64,
        ) -> Result<
            Option<
                jobs::RpcResponseJobsData<
                    AccountId32,
                    u64,
                    jobs::MaxParticipants,
                    jobs::MaxSubmissionLen,
                >,
            >,
            gadget_common::Error,
        > {
            let at = Decode::decode(&mut Encode::encode(&at).as_slice()).unwrap();
            let role_type = Decode::decode(&mut Encode::encode(&role_type).as_slice()).unwrap();
            exec_client_function(&self.runtime, move |r| {
                r.runtime_api()
                    .query_job_by_id(at, role_type, job_id)
                    .map_err(|err| gadget_common::Error::ClientError {
                        err: format!("{err:?}"),
                    })
                    .map(|r| r.map(|r| Decode::decode(&mut Encode::encode(&r).as_slice()).unwrap()))
            })
            .await
        }

        async fn query_job_result(
            &self,
            at: [u8; 32],
            role_type: roles::RoleType,
            job_id: u64,
        ) -> Result<
            Option<
                jobs::PhaseResult<
                    AccountId32,
                    u64,
                    jobs::MaxParticipants,
                    jobs::MaxKeyLen,
                    jobs::MaxDataLen,
                    jobs::MaxSignatureLen,
                    jobs::MaxSubmissionLen,
                    jobs::MaxProofLen,
                >,
            >,
            gadget_common::Error,
        > {
            let at = Decode::decode(&mut Encode::encode(&at).as_slice()).unwrap();
            let role_type = Decode::decode(&mut Encode::encode(&role_type).as_slice()).unwrap();
            exec_client_function(&self.runtime, move |r| {
                r.runtime_api()
                    .query_job_result(at, role_type, job_id)
                    .map_err(|err| gadget_common::Error::ClientError {
                        err: format!("{err:?}"),
                    })
                    .map(|r| r.map(|r| Decode::decode(&mut Encode::encode(&r).as_slice()).unwrap()))
            })
            .await
        }

        async fn query_next_job_id(&self, at: [u8; 32]) -> Result<u64, gadget_common::Error> {
            let at = Decode::decode(&mut Encode::encode(&at).as_slice()).unwrap();
            exec_client_function(&self.runtime, move |r| {
                r.runtime_api().query_next_job_id(at).map_err(|err| {
                    gadget_common::Error::ClientError {
                        err: format!("{err:?}"),
                    }
                })
            })
            .await
        }

        async fn query_restaker_role_key(
            &self,
            at: [u8; 32],
            address: AccountId32,
        ) -> Result<Option<Vec<u8>>, gadget_common::Error> {
            let at = Decode::decode(&mut Encode::encode(&at).as_slice()).unwrap();
            let address = tangle_primitives::AccountId::from(address.0);
            exec_client_function(&self.runtime, move |r| {
                r.runtime_api()
                    .query_restaker_role_key(at, address)
                    .map_err(|err| gadget_common::Error::ClientError {
                        err: format!("{err:?}"),
                    })
                    .map(|r| r.map(|r| r.to_vec()))
            })
            .await
        }
    }

    impl<R: ProvideRuntimeApi<B>, B: Block> ProvideRuntimeApi<B> for MockClient<R, B> {
        type Api = R::Api;
        fn runtime_api(&self) -> ApiRef<Self::Api> {
            self.runtime.runtime_api()
        }
    }

    impl<R, B: Block> BlockchainEvents<B> for MockClient<R, B> {
        fn import_notification_stream(&self) -> ImportNotifications<B> {
            let (sink, stream) = tracing_unbounded("import_notification_stream", 1024);
            // We are not interested in block import notifications for tests
            std::mem::forget(sink);
            stream
        }

        fn every_import_notification_stream(&self) -> ImportNotifications<B> {
            unimplemented!()
        }

        fn finality_notification_stream(&self) -> FinalityNotifications<B> {
            let (sink, stream) =
                tracing_unbounded::<FinalityNotification<B>>("finality_notification_stream", 1024);
            self.finality_notification_txs.lock().push(sink);
            stream
        }

        fn storage_changes_notification_stream(
            &self,
            _filter_keys: Option<&[StorageKey]>,
            _child_filter_keys: Option<&[(StorageKey, Option<Vec<StorageKey>>)]>,
        ) -> sc_client_api::blockchain::Result<StorageEventStream<<B as Block>::Hash>> {
            unimplemented!()
        }
    }

    pub struct TestExternalitiesPalletSubmitter {
        pub ext: MultiThreadedTestExternalities,
        pub id: AccountId,
    }

    #[async_trait]
    impl PalletSubmitter for TestExternalitiesPalletSubmitter {
        async fn submit_job_result(
            &self,
            role_type: roles::RoleType,
            job_id: JobId,
            result: jobs::JobResult<
                jobs::MaxParticipants,
                jobs::MaxKeyLen,
                jobs::MaxSignatureLen,
                jobs::MaxDataLen,
                jobs::MaxProofLen,
            >,
        ) -> Result<(), gadget_common::Error> {
            let id = self.id.clone();
            self.ext
                .execute_with_async(move || {
                    let origin = RuntimeOrigin::signed(id);
                    let res = crate::mock::Jobs::submit_job_result(
                        origin,
                        Decode::decode(&mut Encode::encode(&role_type).as_slice()).unwrap(),
                        job_id,
                        Decode::decode(&mut Encode::encode(&result).as_slice()).unwrap(),
                    );
                    if let Err(err) = res {
                        let err = format!("Pallet tx error: {err:?}");
                        if err.contains("JobNotFound") {
                            // Job has already been submitted (assumption only for tests)
                            Ok(())
                        } else {
                            Err(gadget_common::Error::ClientError { err })
                        }
                    } else {
                        Ok(())
                    }
                })
                .await
        }
    }
}<|MERGE_RESOLUTION|>--- conflicted
+++ resolved
@@ -680,10 +680,6 @@
     };
     use sc_utils::mpsc::{tracing_unbounded, TracingUnboundedSender};
     use sp_api::{ApiRef, ProvideRuntimeApi};
-<<<<<<< HEAD
-    use sp_runtime::traits::Block as BlockT;
-=======
->>>>>>> c0a88168
     use sp_runtime::traits::Block;
     use sp_runtime::traits::Header;
     use std::sync::Arc;
