--- conflicted
+++ resolved
@@ -1,38 +1,20 @@
 use crate::config::BlueprintManagerConfig;
 use crate::gadget::native::FilteredBlueprint;
 use crate::gadget::ActiveGadgets;
-<<<<<<< HEAD
+use crate::sdk::utils::bounded_string_to_string;
 use crate::sources::github::GithubBinaryFetcher;
 use crate::sources::BinarySourceFetcher;
-=======
-use crate::protocols::resolver::NativeGithubMetadata;
-use crate::sdk::utils::slice_32_to_sha_hex_string;
-use crate::sdk::utils::{
-    bounded_string_to_string, chmod_x_file, generate_process_arguments,
-    generate_running_process_status_handle, get_download_url, get_service_str,
-    github_fetcher_to_native_github_metadata, hash_bytes_to_hex, is_windows, msg_to_error,
-    valid_file_exists,
-};
->>>>>>> ee827b0c
 use color_eyre::eyre::OptionExt;
 use gadget_io::GadgetConfig;
-<<<<<<< HEAD
-use itertools::Itertools;
-=======
 use gadget_sdk::clients::tangle::runtime::TangleEvent;
 use gadget_sdk::clients::tangle::services::{RpcServicesWithBlueprint, ServicesClient};
 use gadget_sdk::logger::Logger;
->>>>>>> ee827b0c
+use itertools::Itertools;
 use std::sync::atomic::Ordering;
 use tangle_subxt::subxt::utils::AccountId32;
 use tangle_subxt::subxt::SubstrateConfig;
-<<<<<<< HEAD
+use tangle_subxt::tangle_testnet_runtime::api::runtime_types;
 use tangle_subxt::tangle_testnet_runtime::api::runtime_types::tangle_primitives::services::Gadget;
-=======
-use tangle_subxt::tangle_testnet_runtime::api::runtime_types::tangle_primitives::services::{
-    Gadget, GadgetSourceFetcher, GithubFetcher,
-};
->>>>>>> ee827b0c
 use tangle_subxt::tangle_testnet_runtime::api::services::events::{
     JobCalled, JobResultSubmitted, PreRegistration, Registered, ServiceInitiated, Unregistered,
 };
@@ -45,24 +27,9 @@
     active_gadgets: &mut ActiveGadgets,
     logger: &Logger,
 ) -> color_eyre::Result<()> {
-<<<<<<< HEAD
     for fetcher in fetchers {
         if let Err(err) = crate::sources::handle(
             fetcher,
-=======
-    for (gh, fetcher) in onchain_services.iter().zip(onchain_gh_fetchers) {
-        let native_github_metadata = NativeGithubMetadata {
-            git: gh.git.clone(),
-            tag: gh.tag.clone(),
-            owner: gh.owner.clone(),
-            repo: gh.repo.clone(),
-            gadget_binaries: fetcher.binaries.0.clone(),
-            blueprint_id: gh.blueprint_id,
-            fetcher: fetcher.clone(),
-        };
-
-        if let Err(err) = handle_github_source(
->>>>>>> ee827b0c
             blueprints,
             gadget_config,
             blueprint_manager_opts,
@@ -71,157 +38,7 @@
         )
         .await
         {
-<<<<<<< HEAD
             logger.error(err)
-=======
-            logger.warn(err)
-        }
-    }
-
-    Ok(())
-}
-
-#[allow(clippy::too_many_arguments)]
-async fn handle_github_source(
-    blueprints: &[FilteredBlueprint],
-    service: &NativeGithubMetadata,
-    gadget_config: &GadgetConfig,
-    blueprint_manager_opts: &BlueprintManagerConfig,
-    github: &GithubFetcher,
-    active_gadgets: &mut ActiveGadgets,
-    logger: &Logger,
-) -> color_eyre::Result<()> {
-    let blueprint_id = service.blueprint_id;
-    let service_str = get_service_str(service);
-    if !active_gadgets.contains_key(&blueprint_id) {
-        // Maybe add in the protocol to the active shells
-        let relevant_binary =
-            get_gadget_binary(&github.binaries.0).ok_or_eyre("Unable to find matching binary")?;
-        let expected_hash = slice_32_to_sha_hex_string(relevant_binary.sha256);
-
-        let current_dir = std::env::current_dir()?;
-        let mut binary_download_path =
-            format!("{}/protocol-{:?}", current_dir.display(), github.tag);
-
-        if is_windows() {
-            binary_download_path += ".exe"
-        }
-
-        logger.info(format!("Downloading to {binary_download_path}"));
-
-        // Check if the binary exists, if not download it
-        let retrieved_hash = if !valid_file_exists(&binary_download_path, &expected_hash).await {
-            let url = get_download_url(relevant_binary, &service.fetcher);
-
-            let download = reqwest::get(&url)
-                .await
-                .map_err(|err| msg_to_error(err.to_string()))?
-                .bytes()
-                .await
-                .map_err(|err| msg_to_error(err.to_string()))?;
-            let retrieved_hash = hash_bytes_to_hex(&download);
-
-            // Write the binary to disk
-            let mut file = tokio::fs::File::create(&binary_download_path).await?;
-            file.write_all(&download).await?;
-            file.flush().await?;
-            Some(retrieved_hash)
-        } else {
-            None
-        };
-
-        if let Some(retrieved_hash) = retrieved_hash {
-            if retrieved_hash.trim() != expected_hash.trim() {
-                logger.error(format!(
-                    "Binary hash {} mismatched expected hash of {} for protocol: {}",
-                    retrieved_hash, expected_hash, service_str
-                ));
-                return Ok(());
-            }
-        }
-
-        if !is_windows() {
-            if let Err(err) = chmod_x_file(&binary_download_path).await {
-                logger.warn(format!("Failed to chmod +x the binary: {err}"));
-            }
-        }
-
-        for blueprint in blueprints {
-            if blueprint.blueprint_id == blueprint_id {
-                for service_id in &blueprint.services {
-                    let sub_service_str = format!("{service_str}-{service_id}");
-                    // Each spawned binary will effectively run a single "RoleType" in old parlance
-                    let arguments = generate_process_arguments(
-                        gadget_config,
-                        blueprint_manager_opts,
-                        blueprint_id,
-                        *service_id,
-                    )?;
-
-                    let env_vars = if blueprint.registration_mode {
-                        let mut env_vars = std::env::vars().collect::<Vec<_>>();
-                        // RPC_URL: The remote RPC url for tangle
-                        // KEYSTORE_URI: the keystore file where the keys are stored and could be retrieved.
-                        // DATA_DIR: is an isolated path for where this gadget should store its data (database, secrets, …etc)
-                        // BLUEPRINT_ID: the active blueprint ID for this gadget
-                        // REGISTRATION_MODE_ON set to any value.
-                        env_vars.push(("RPC_URL".to_string(), gadget_config.url.to_string()));
-                        env_vars.push((
-                            "KEYSTORE_URI".to_string(),
-                            blueprint_manager_opts.keystore_uri.clone(),
-                        ));
-                        env_vars.push((
-                            "DATA_DIR".to_string(),
-                            format!("{}", gadget_config.base_path.display()),
-                        ));
-                        env_vars.push(("BLUEPRINT_ID".to_string(), format!("{}", blueprint_id)));
-                        env_vars.push(("REGISTRATION_MODE_ON".to_string(), "true".to_string()));
-                        env_vars
-                    } else {
-                        std::env::vars().collect::<Vec<_>>()
-                    };
-
-                    logger.info(format!("Starting protocol: {sub_service_str}"));
-
-                    // Now that the file is loaded, spawn the process
-                    let process_handle = tokio::process::Command::new(&binary_download_path)
-                        .kill_on_drop(true)
-                        .stdout(std::process::Stdio::inherit()) // Inherit the stdout of this process
-                        .stderr(std::process::Stdio::inherit()) // Inherit the stderr of this process
-                        .stdin(std::process::Stdio::null())
-                        .current_dir(&std::env::current_dir()?)
-                        .envs(env_vars)
-                        .args(arguments)
-                        .spawn()?;
-
-                    if blueprint.registration_mode {
-                        // We must wait for the process to exit successfully
-                        let status = process_handle.wait_with_output().await?;
-                        if !status.status.success() {
-                            logger.error(format!(
-                                "Protocol (registration mode) {sub_service_str} failed to execute: {status:?}"
-                            ));
-                        } else {
-                            logger.info(format!(
-                                "***Protocol (registration mode) {sub_service_str} executed successfully***"
-                            ));
-                        }
-                    } else {
-                        // A normal running gadget binary. Store the process handle and let the event loop handle the rest
-                        let (status_handle, abort) = generate_running_process_status_handle(
-                            process_handle,
-                            logger,
-                            &sub_service_str,
-                        );
-
-                        active_gadgets
-                            .entry(blueprint_id)
-                            .or_default()
-                            .insert(*service_id, (status_handle, Some(abort)));
-                    }
-                }
-            }
->>>>>>> ee827b0c
         }
     }
 
@@ -365,12 +182,7 @@
                 blueprint_id: *blueprint_id,
                 services: vec![0], // Add a dummy service id for now, since it does not matter for registration mode
                 gadget: blueprint.gadget,
-<<<<<<< HEAD
-                name: String::from_utf8(blueprint.metadata.name.0 .0.clone())
-                    .expect("Should be valid name"),
-=======
                 name: bounded_string_to_string(blueprint.metadata.name)?,
->>>>>>> ee827b0c
                 registration_mode: true,
             };
 
@@ -388,22 +200,16 @@
             blueprint_id: r.blueprint_id,
             services: r.services.iter().map(|r| r.id).collect(),
             gadget: r.blueprint.gadget.clone(),
-<<<<<<< HEAD
-            name: String::from_utf8(r.blueprint.metadata.name.0 .0.clone())
-                .expect("Should be valid name"),
-=======
             name: bounded_string_to_string(r.clone().blueprint.metadata.name)
                 .unwrap_or("unknown_blueprint_name".to_string()),
->>>>>>> ee827b0c
             registration_mode: false,
         })
         .chain(registration_blueprints)
     {
         if let Gadget::Native(gadget) = &blueprint.gadget {
             let gadget_source = &gadget.sources.0[0];
-<<<<<<< HEAD
             match &gadget_source.fetcher {
-                gadget_common::tangle_runtime::api::runtime_types::tangle_primitives::services::GadgetSourceFetcher::Github(gh) => {
+                runtime_types::tangle_primitives::services::GadgetSourceFetcher::Github(gh) => {
                     let fetcher = GithubBinaryFetcher {
                         fetcher: gh.clone(),
                         blueprint_id: blueprint.blueprint_id,
@@ -412,9 +218,9 @@
                     };
 
                     fetchers.push(Box::new(fetcher) as Box<dyn BinarySourceFetcher>);
-                },
-
-                gadget_common::tangle_runtime::api::runtime_types::tangle_primitives::services::GadgetSourceFetcher::Testing(test) => {
+                }
+
+                runtime_types::tangle_primitives::services::GadgetSourceFetcher::Testing(test) => {
                     let fetcher = crate::sources::testing::TestSourceFetcher {
                         fetcher: test.clone(),
                         blueprint_id: blueprint.blueprint_id,
@@ -423,23 +229,11 @@
                     };
 
                     fetchers.push(Box::new(fetcher));
-                },
+                }
 
                 _ => {
-                    logger.warn(
-                        "Blueprint does not contain a supported fetcher",
-                    );
+                    logger.warn("Blueprint does not contain a supported fetcher");
                     continue;
-=======
-            if let GadgetSourceFetcher::Github(gh) = &gadget_source.fetcher {
-                let metadata = github_fetcher_to_native_github_metadata(gh, blueprint.blueprint_id);
-                onchain_services.push(metadata);
-                fetchers.push(gh.clone());
-                valid_blueprint_ids.push(blueprint.blueprint_id);
-
-                for service in &blueprint.services {
-                    services_for_this_blueprint.push(*service);
->>>>>>> ee827b0c
                 }
             }
 
