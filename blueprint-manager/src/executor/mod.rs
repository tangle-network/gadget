use crate::config::BlueprintManagerConfig;
<<<<<<< HEAD
use crate::gadget::ActiveGadgets;
use crate::sdk::utils;
use crate::sdk::utils::msg_to_error;
use crate::sdk::{Client, SendFuture};
use color_eyre::eyre::OptionExt;
use color_eyre::Report;
use gadget_common::config::DebugLogger;
use gadget_common::environments::GadgetEnvironment;
use gadget_common::subxt_signer;
use gadget_common::tangle_runtime::AccountId32;
use gadget_io::GadgetConfig;
use gadget_sdk::keystore::backend::fs::FilesystemKeystore;
use gadget_sdk::keystore::backend::GenericKeyStore;
use gadget_sdk::keystore::{BackendExt, TanglePairSigner};
use sp_core::H256;
=======
use crate::sdk::entry::{keystore_from_base_path, SendFuture};
use crate::sdk::utils::msg_to_error;
use crate::sdk::{keystore::load_keys_from_keystore, utils};
use color_eyre::eyre::OptionExt;
use color_eyre::Report;
use gadget_io::{GadgetConfig, SubstrateKeystore};
use gadget_sdk::clients::tangle::runtime::TangleRuntimeClient;
use gadget_sdk::clients::tangle::services::ServicesClient;
use gadget_sdk::clients::Client;
use gadget_sdk::logger::Logger;
use sp_core::{ecdsa, Pair};
>>>>>>> ee827b0c
use std::collections::HashMap;
use std::future::Future;
use std::path::PathBuf;
use std::pin::Pin;
use std::task::{Context, Poll};
<<<<<<< HEAD
use tangle_environment::api::{RpcServicesWithBlueprint, ServicesClient};
use tangle_environment::gadget::SubxtConfig;
use tangle_environment::runtime::TangleRuntime;
use tangle_environment::TangleEnvironment;
use tangle_subxt::subxt::blocks::BlockRef;
use tangle_subxt::subxt::{Config, SubstrateConfig};
=======
use tangle_subxt::subxt::utils::AccountId32;
use tangle_subxt::subxt_signer::sr25519;
>>>>>>> ee827b0c
use tokio::task::JoinHandle;

pub(crate) mod event_handler;

pub struct BlueprintManagerHandle {
    shutdown_call: Option<tokio::sync::oneshot::Sender<()>>,
    start_tx: Option<tokio::sync::oneshot::Sender<()>>,
<<<<<<< HEAD
    running_task: JoinHandle<color_eyre::Result<()>>,
    logger: DebugLogger,
    sr25519_id: TanglePairSigner,
    ecdsa_id: subxt_signer::ecdsa::Keypair,
    keystore_path: PathBuf,
=======
    process: JoinHandle<color_eyre::Result<()>>,
    logger: Logger,
    sr25519_id: sr25519::Keypair,
    ecdsa_id: ecdsa::Pair,
>>>>>>> ee827b0c
}

impl BlueprintManagerHandle {
    /// Send a start signal to the blueprint manager
    pub fn start(&mut self) -> color_eyre::Result<()> {
        match self.start_tx.take() {
            Some(tx) => match tx.send(()) {
                Ok(_) => {
                    self.logger.info("Start signal sent to Blueprint Manager");
                    Ok(())
                }
                Err(_) => Err(Report::msg(
                    "Failed to send start signal to Blueprint Manager",
                )),
            },
            None => Err(Report::msg("Blueprint Manager Already Started")),
        }
    }

    /// Returns the SR25519 keypair for this blueprint manager
    pub fn sr25519_id(&self) -> &TanglePairSigner {
        &self.sr25519_id
    }

    /// Returns the ECDSA keypair for this blueprint manager
    pub fn ecdsa_id(&self) -> &subxt_signer::ecdsa::Keypair {
        &self.ecdsa_id
    }

    /// Shutdown the blueprint manager
    pub async fn shutdown(&mut self) -> color_eyre::Result<()> {
        self.shutdown_call
            .take()
            .map(|tx| tx.send(()))
            .ok_or_eyre("Shutdown already called")?
            .map_err(|_| Report::msg("Failed to send shutdown signal to Blueprint Manager"))
    }

    /// Returns the logger for this blueprint manager
    pub fn logger(&self) -> &DebugLogger {
        &self.logger
    }

    /// Returns the keystore path for this blueprint manager
    pub fn keystore_path(&self) -> &PathBuf {
        &self.keystore_path
    }
}

/// Add default behavior for unintentional dropping of the BlueprintManagerHandle
/// This will ensure that the BlueprintManagerHandle is executed even if the handle
/// is dropped, which is similar behavior to the tokio SpawnHandle
impl Drop for BlueprintManagerHandle {
    fn drop(&mut self) {
        let _ = self.start();
    }
}

/// Implement the Future trait for the BlueprintManagerHandle to allow
/// for the handle to be awaited on
impl Future for BlueprintManagerHandle {
    type Output = color_eyre::Result<()>;

    fn poll(self: Pin<&mut Self>, cx: &mut Context<'_>) -> Poll<Self::Output> {
        // Start the blueprint manager if it has not been started
        let this = self.get_mut();
        if this.start_tx.is_some() {
            if let Err(err) = this.start() {
                return Poll::Ready(Err(err));
            }
        }

        let result = futures::ready!(Pin::new(&mut this.running_task).poll(cx));

        match result {
            Ok(res) => Poll::Ready(res),
            Err(err) => Poll::Ready(Err(Report::msg(format!(
                "Blueprint Manager Closed Unexpectedly (JoinError): {err:?}"
            )))),
        }
    }
}

pub async fn run_blueprint_manager<F: SendFuture<'static, ()>>(
    blueprint_manager_config: BlueprintManagerConfig,
    gadget_config: GadgetConfig,
    shutdown_cmd: F,
) -> color_eyre::Result<BlueprintManagerHandle> {
    let logger_id = if let Some(custom_id) = &blueprint_manager_config.instance_id {
        custom_id.as_str()
    } else {
        "Local"
    };

<<<<<<< HEAD
    let logger = DebugLogger {
        id: format!("Blueprint-Manager-{}", logger_id),
=======
    let logger = Logger {
        target: "blueprint-manager".into(),
        id: format!("blueprint-manager-{}", logger_id),
>>>>>>> ee827b0c
    };

    logger.info("Starting blueprint manager ... waiting for start signal ...");

    let logger_clone = logger.clone();

<<<<<<< HEAD
    let (tangle_key, ecdsa_key) = {
        let keystore = GenericKeyStore::<parking_lot::RawRwLock>::Fs(FilesystemKeystore::open(
            &gadget_config.base_path,
        )?);
        logger.info("Keystore opened successfully");
        let sr_key = keystore.sr25519_key()?;
        logger.info("SR25519 key found");
        let ecdsa_key = keystore.ecdsa_key()?;
        logger.info("ECDSA key found");
        (sr_key, ecdsa_key)
    };

    let sub_account_id = tangle_key.account_id().clone();
    let subxt_config = SubxtConfig {
        endpoint: gadget_config.url.clone(),
    };

    let tangle_environment =
        TangleEnvironment::new(subxt_config, tangle_key.clone(), logger.clone());

    let tangle_runtime = tangle_environment.setup_runtime().await?;
    let runtime = ServicesClient::new(logger.clone(), tangle_runtime.client());
    let mut active_gadgets = HashMap::new();

    let base_path = gadget_config.base_path.clone();
=======
    let keystore = keystore_from_base_path(
        &gadget_config.base_path,
        gadget_config.chain,
        gadget_config.keystore_password.clone(),
    );

    let sr25519_keypair = keystore.sr25519_key()?;

    let mut secret_key = [0u8; 32];
    // The `secret` field is 64 bytes. The first 32 bytes are the secret key, the last 32 bytes are seeds to the nonces.
    secret_key.clone_from_slice(&sr25519_keypair.as_ref().secret.to_bytes()[..32]);

    let sr25519_private_key = sr25519::Keypair::from_secret_key(secret_key)
        .map_err(|err| Report::msg(format!("Failed to create SR25519 keypair: {err:?}")))?;

    let (ecdsa_key, acco_key) = load_keys_from_keystore(&keystore)?;

    let account_id = AccountId32(acco_key.public().0);

    let tangle_client =
        TangleRuntimeClient::from_url(gadget_config.url.as_str(), account_id.clone()).await?;
    let services_client = ServicesClient::new(logger.clone(), tangle_client.client());
    let mut active_gadgets = HashMap::new();

    // With the basics setup, we must now implement the main logic
    //
    // * Query to get Vec<RpcServicesWithBlueprint>
    // * For each RpcServicesWithBlueprint, fetch the associated gadget binary (fetch/download)
    //   -> If the services field is empty, just emit and log inside the executed binary "that states a new service instance got created by one of these blueprints"
    //   -> If the services field is not empty, for each service in RpcServicesWithBlueprint.services, spawn the gadget binary, using params to set the job type to listen to (in terms of our old language, each spawned service represents a single "RoleType")

    let (mut operator_subscribed_blueprints, init_event) =
        if let Some(event) = tangle_client.next_event().await {
            let blueprints = services_client
                .query_operator_blueprints(event.hash, account_id.clone())
                .await
                .map_err(|err| msg_to_error(err.to_string()))?;
            (blueprints, event)
        } else {
            return Err(Report::msg("Failed to get initial block hash"));
        };

    logger.info(format!(
        "Received {} initial blueprints this operator is registered to",
        operator_subscribed_blueprints.len()
    ));

    // Immediately poll, handling the initial state
    let poll_result = event_handler::check_blueprint_events(
        &init_event,
        &logger,
        &mut active_gadgets,
        &account_id,
    )
    .await;
    event_handler::handle_tangle_event(
        &init_event,
        &operator_subscribed_blueprints,
        &logger,
        &gadget_config,
        &blueprint_manager_config,
        &mut active_gadgets,
        poll_result,
        &services_client,
    )
    .await?;
>>>>>>> ee827b0c

    let logger_manager = logger.clone();
    let manager_task = async move {
        // With the basics setup, we must now implement the main logic of the Blueprint Manager
        // Handle initialization logic
        // NOTE: The node running this code should be registered as an operator for the blueprints, otherwise, this
        // code will fail
        let mut operator_subscribed_blueprints = handle_init(
            &tangle_runtime,
            &runtime,
            &logger_manager,
            &sub_account_id,
            &mut active_gadgets,
            &gadget_config,
            &blueprint_manager_config,
        )
        .await?;

        // Now, run the main event loop
        // Listen to FinalityNotifications and poll for new/deleted services that correspond to the blueprints above
        while let Some(event) = tangle_client.next_event().await {
            let result = event_handler::check_blueprint_events(
                &event,
                &logger_manager,
                &mut active_gadgets,
                &account_id.clone(),
            )
            .await;

            if result.needs_update {
                operator_subscribed_blueprints = services_client
                    .query_operator_blueprints(event.hash, account_id.clone())
                    .await
                    .map_err(|err| msg_to_error(err.to_string()))?;
            }

            event_handler::handle_tangle_event(
                &event,
                &operator_subscribed_blueprints,
                &logger_manager,
                &gadget_config,
                &blueprint_manager_config,
                &mut active_gadgets,
                result,
                &services_client,
            )
            .await?;
        }

        Err::<(), _>(utils::msg_to_error("Finality Notification stream died"))
    };

    let (tx_stop, rx_stop) = tokio::sync::oneshot::channel::<()>();

    let logger = logger.clone();
    let shutdown_task = async move {
        tokio::select! {
            _res0 = shutdown_cmd => {
                logger.info("Shutdown-1 command received, closing application");
            },

            _res1 = rx_stop => {
                logger.info("Manual shutdown signal received, closing application");
            }
        }
    };

    let (start_tx, start_rx) = tokio::sync::oneshot::channel::<()>();

    let combined_task = async move {
        start_rx
            .await
            .map_err(|_err| Report::msg("Failed to receive start signal"))?;

        tokio::select! {
            res0 = manager_task => {
                Err(Report::msg(format!("Blueprint Manager Closed Unexpectedly: {res0:?}")))
            },

            _ = shutdown_task => {
                Ok(())
            }
        }
    };

    let handle = tokio::spawn(combined_task);

    let handle = BlueprintManagerHandle {
        start_tx: Some(start_tx),
        shutdown_call: Some(tx_stop),
        running_task: handle,
        logger: logger_clone,
        sr25519_id: tangle_key,
        ecdsa_id: ecdsa_key,
        keystore_path: base_path,
    };

    Ok(handle)
}

/// * Query to get Vec<RpcServicesWithBlueprint>
/// * For each RpcServicesWithBlueprint, fetch the associated gadget binary (fetch/download)
///   -> If the services field is empty, just emit and log inside the executed binary "that states a new service instance got created by one of these blueprints"
///   -> If the services field is not empty, for each service in RpcServicesWithBlueprint.services, spawn the gadget binary, using params to set the job type to listen to (in terms of our old language, each spawned service represents a single "RoleType")
async fn handle_init(
    tangle_runtime: &TangleRuntime,
    services_client: &ServicesClient<SubstrateConfig>,
    logger: &DebugLogger,
    sub_account_id: &AccountId32,
    active_gadgets: &mut ActiveGadgets,
    gadget_config: &GadgetConfig,
    blueprint_manager_config: &BlueprintManagerConfig,
) -> color_eyre::Result<Vec<RpcServicesWithBlueprint>> {
    logger.info("Beginning initialization of Blueprint Manager");
    let (operator_subscribed_blueprints, init_event) =
        if let Some(event) = tangle_runtime.next_event().await {
            (
                get_blueprints(services_client, event.hash, sub_account_id.clone())
                    .await
                    .map_err(|err| Report::msg(format!("Failed to obtain blueprints: {err}")))?,
                event,
            )
        } else {
            return Err(Report::msg("Failed to get initial block hash"));
        };

    logger.info(format!(
        "Received {} initial blueprints this operator is registered to",
        operator_subscribed_blueprints.len()
    ));

    // Immediately poll, handling the initial state
    let poll_result =
        event_handler::check_blueprint_events(&init_event, logger, active_gadgets, sub_account_id)
            .await;

    event_handler::handle_tangle_event(
        &init_event,
        &operator_subscribed_blueprints,
        logger,
        gadget_config,
        blueprint_manager_config,
        active_gadgets,
        poll_result,
        services_client,
    )
    .await?;

    Ok(operator_subscribed_blueprints)
}<|MERGE_RESOLUTION|>--- conflicted
+++ resolved
@@ -1,49 +1,31 @@
 use crate::config::BlueprintManagerConfig;
-<<<<<<< HEAD
 use crate::gadget::ActiveGadgets;
+use crate::sdk::entry::{keystore_from_base_path, SendFuture};
 use crate::sdk::utils;
 use crate::sdk::utils::msg_to_error;
-use crate::sdk::{Client, SendFuture};
 use color_eyre::eyre::OptionExt;
 use color_eyre::Report;
-use gadget_common::config::DebugLogger;
-use gadget_common::environments::GadgetEnvironment;
-use gadget_common::subxt_signer;
-use gadget_common::tangle_runtime::AccountId32;
 use gadget_io::GadgetConfig;
+use gadget_io::SubstrateKeystore;
+use gadget_sdk::clients::tangle::runtime::TangleRuntimeClient;
+use gadget_sdk::clients::tangle::services::{RpcServicesWithBlueprint, ServicesClient};
+use gadget_sdk::clients::Client;
 use gadget_sdk::keystore::backend::fs::FilesystemKeystore;
 use gadget_sdk::keystore::backend::GenericKeyStore;
 use gadget_sdk::keystore::{BackendExt, TanglePairSigner};
+use gadget_sdk::logger::Logger;
 use sp_core::H256;
-=======
-use crate::sdk::entry::{keystore_from_base_path, SendFuture};
-use crate::sdk::utils::msg_to_error;
-use crate::sdk::{keystore::load_keys_from_keystore, utils};
-use color_eyre::eyre::OptionExt;
-use color_eyre::Report;
-use gadget_io::{GadgetConfig, SubstrateKeystore};
-use gadget_sdk::clients::tangle::runtime::TangleRuntimeClient;
-use gadget_sdk::clients::tangle::services::ServicesClient;
-use gadget_sdk::clients::Client;
-use gadget_sdk::logger::Logger;
 use sp_core::{ecdsa, Pair};
->>>>>>> ee827b0c
 use std::collections::HashMap;
 use std::future::Future;
 use std::path::PathBuf;
 use std::pin::Pin;
 use std::task::{Context, Poll};
-<<<<<<< HEAD
-use tangle_environment::api::{RpcServicesWithBlueprint, ServicesClient};
-use tangle_environment::gadget::SubxtConfig;
-use tangle_environment::runtime::TangleRuntime;
-use tangle_environment::TangleEnvironment;
 use tangle_subxt::subxt::blocks::BlockRef;
+use tangle_subxt::subxt::utils::AccountId32;
 use tangle_subxt::subxt::{Config, SubstrateConfig};
-=======
-use tangle_subxt::subxt::utils::AccountId32;
+use tangle_subxt::subxt_signer;
 use tangle_subxt::subxt_signer::sr25519;
->>>>>>> ee827b0c
 use tokio::task::JoinHandle;
 
 pub(crate) mod event_handler;
@@ -51,18 +33,11 @@
 pub struct BlueprintManagerHandle {
     shutdown_call: Option<tokio::sync::oneshot::Sender<()>>,
     start_tx: Option<tokio::sync::oneshot::Sender<()>>,
-<<<<<<< HEAD
     running_task: JoinHandle<color_eyre::Result<()>>,
-    logger: DebugLogger,
+    logger: Logger,
     sr25519_id: TanglePairSigner,
     ecdsa_id: subxt_signer::ecdsa::Keypair,
     keystore_path: PathBuf,
-=======
-    process: JoinHandle<color_eyre::Result<()>>,
-    logger: Logger,
-    sr25519_id: sr25519::Keypair,
-    ecdsa_id: ecdsa::Pair,
->>>>>>> ee827b0c
 }
 
 impl BlueprintManagerHandle {
@@ -102,7 +77,7 @@
     }
 
     /// Returns the logger for this blueprint manager
-    pub fn logger(&self) -> &DebugLogger {
+    pub fn logger(&self) -> &Logger {
         &self.logger
     }
 
@@ -157,21 +132,15 @@
         "Local"
     };
 
-<<<<<<< HEAD
-    let logger = DebugLogger {
-        id: format!("Blueprint-Manager-{}", logger_id),
-=======
     let logger = Logger {
         target: "blueprint-manager".into(),
-        id: format!("blueprint-manager-{}", logger_id),
->>>>>>> ee827b0c
+        id: format!("Blueprint-Manager-{}", logger_id),
     };
 
     logger.info("Starting blueprint manager ... waiting for start signal ...");
 
     let logger_clone = logger.clone();
 
-<<<<<<< HEAD
     let (tangle_key, ecdsa_key) = {
         let keystore = GenericKeyStore::<parking_lot::RawRwLock>::Fs(FilesystemKeystore::open(
             &gadget_config.base_path,
@@ -185,86 +154,13 @@
     };
 
     let sub_account_id = tangle_key.account_id().clone();
-    let subxt_config = SubxtConfig {
-        endpoint: gadget_config.url.clone(),
-    };
-
-    let tangle_environment =
-        TangleEnvironment::new(subxt_config, tangle_key.clone(), logger.clone());
-
-    let tangle_runtime = tangle_environment.setup_runtime().await?;
-    let runtime = ServicesClient::new(logger.clone(), tangle_runtime.client());
-    let mut active_gadgets = HashMap::new();
-
-    let base_path = gadget_config.base_path.clone();
-=======
-    let keystore = keystore_from_base_path(
-        &gadget_config.base_path,
-        gadget_config.chain,
-        gadget_config.keystore_password.clone(),
-    );
-
-    let sr25519_keypair = keystore.sr25519_key()?;
-
-    let mut secret_key = [0u8; 32];
-    // The `secret` field is 64 bytes. The first 32 bytes are the secret key, the last 32 bytes are seeds to the nonces.
-    secret_key.clone_from_slice(&sr25519_keypair.as_ref().secret.to_bytes()[..32]);
-
-    let sr25519_private_key = sr25519::Keypair::from_secret_key(secret_key)
-        .map_err(|err| Report::msg(format!("Failed to create SR25519 keypair: {err:?}")))?;
-
-    let (ecdsa_key, acco_key) = load_keys_from_keystore(&keystore)?;
-
-    let account_id = AccountId32(acco_key.public().0);
 
     let tangle_client =
-        TangleRuntimeClient::from_url(gadget_config.url.as_str(), account_id.clone()).await?;
+        TangleRuntimeClient::from_url(gadget_config.url.as_str(), sub_account_id.clone()).await?;
     let services_client = ServicesClient::new(logger.clone(), tangle_client.client());
     let mut active_gadgets = HashMap::new();
 
-    // With the basics setup, we must now implement the main logic
-    //
-    // * Query to get Vec<RpcServicesWithBlueprint>
-    // * For each RpcServicesWithBlueprint, fetch the associated gadget binary (fetch/download)
-    //   -> If the services field is empty, just emit and log inside the executed binary "that states a new service instance got created by one of these blueprints"
-    //   -> If the services field is not empty, for each service in RpcServicesWithBlueprint.services, spawn the gadget binary, using params to set the job type to listen to (in terms of our old language, each spawned service represents a single "RoleType")
-
-    let (mut operator_subscribed_blueprints, init_event) =
-        if let Some(event) = tangle_client.next_event().await {
-            let blueprints = services_client
-                .query_operator_blueprints(event.hash, account_id.clone())
-                .await
-                .map_err(|err| msg_to_error(err.to_string()))?;
-            (blueprints, event)
-        } else {
-            return Err(Report::msg("Failed to get initial block hash"));
-        };
-
-    logger.info(format!(
-        "Received {} initial blueprints this operator is registered to",
-        operator_subscribed_blueprints.len()
-    ));
-
-    // Immediately poll, handling the initial state
-    let poll_result = event_handler::check_blueprint_events(
-        &init_event,
-        &logger,
-        &mut active_gadgets,
-        &account_id,
-    )
-    .await;
-    event_handler::handle_tangle_event(
-        &init_event,
-        &operator_subscribed_blueprints,
-        &logger,
-        &gadget_config,
-        &blueprint_manager_config,
-        &mut active_gadgets,
-        poll_result,
-        &services_client,
-    )
-    .await?;
->>>>>>> ee827b0c
+    let base_path = gadget_config.base_path.clone();
 
     let logger_manager = logger.clone();
     let manager_task = async move {
@@ -273,8 +169,8 @@
         // NOTE: The node running this code should be registered as an operator for the blueprints, otherwise, this
         // code will fail
         let mut operator_subscribed_blueprints = handle_init(
-            &tangle_runtime,
-            &runtime,
+            &tangle_client,
+            &services_client,
             &logger_manager,
             &sub_account_id,
             &mut active_gadgets,
@@ -290,13 +186,13 @@
                 &event,
                 &logger_manager,
                 &mut active_gadgets,
-                &account_id.clone(),
+                &sub_account_id.clone(),
             )
             .await;
 
             if result.needs_update {
                 operator_subscribed_blueprints = services_client
-                    .query_operator_blueprints(event.hash, account_id.clone())
+                    .query_operator_blueprints(event.hash, sub_account_id.clone())
                     .await
                     .map_err(|err| msg_to_error(err.to_string()))?;
             }
@@ -370,9 +266,9 @@
 ///   -> If the services field is empty, just emit and log inside the executed binary "that states a new service instance got created by one of these blueprints"
 ///   -> If the services field is not empty, for each service in RpcServicesWithBlueprint.services, spawn the gadget binary, using params to set the job type to listen to (in terms of our old language, each spawned service represents a single "RoleType")
 async fn handle_init(
-    tangle_runtime: &TangleRuntime,
+    tangle_runtime: &TangleRuntimeClient,
     services_client: &ServicesClient<SubstrateConfig>,
-    logger: &DebugLogger,
+    logger: &Logger,
     sub_account_id: &AccountId32,
     active_gadgets: &mut ActiveGadgets,
     gadget_config: &GadgetConfig,
@@ -414,4 +310,18 @@
     .await?;
 
     Ok(operator_subscribed_blueprints)
+}
+
+pub async fn get_blueprints<C: Config>(
+    runtime: &ServicesClient<C>,
+    block_hash: [u8; 32],
+    account_id: AccountId32,
+) -> color_eyre::Result<Vec<RpcServicesWithBlueprint>>
+where
+    BlockRef<<C as Config>::Hash>: From<BlockRef<H256>>,
+{
+    runtime
+        .query_operator_blueprints(block_hash, account_id)
+        .await
+        .map_err(|err| msg_to_error(err.to_string()))
 }