use async_trait::async_trait;
use gadget_common::prelude::{DebugLogger, Network, WorkManager};
use gadget_core::job_manager::WorkManagerInterface;
use libp2p::gossipsub::IdentTopic;
use libp2p::kad::store::MemoryStore;
use libp2p::{
    gossipsub, mdns, request_response, swarm::NetworkBehaviour, swarm::SwarmEvent, PeerId,
};
use serde::{Deserialize, Serialize};
use sp_core::ecdsa;
use std::collections::HashMap;

use std::sync::atomic::AtomicU32;
use std::sync::Arc;
use tokio::sync::mpsc::UnboundedSender;
use tokio::sync::{Mutex, RwLock};

/// Maximum allowed size for a Signed Message.
pub const MAX_MESSAGE_SIZE: usize = 16 * 1024 * 1024;

// We create a custom network behaviour that combines Gossipsub and Mdns.
#[derive(NetworkBehaviour)]
pub struct MyBehaviour {
    pub gossipsub: gossipsub::Behaviour,
    pub mdns: mdns::tokio::Behaviour,
    pub p2p: request_response::cbor::Behaviour<MyBehaviourRequest, MyBehaviourResponse>,
    pub identify: libp2p::identify::Behaviour,
    pub kadmelia: libp2p::kad::Behaviour<MemoryStore>,
    pub dcutr: libp2p::dcutr::Behaviour,
    pub relay: libp2p::relay::Behaviour,
    pub relay_client: libp2p::relay::client::Behaviour,
    pub ping: libp2p::ping::Behaviour,
}

pub type InboundMapping = (IdentTopic, UnboundedSender<Vec<u8>>, Arc<AtomicU32>);

pub struct NetworkServiceWithoutSwarm<'a> {
    pub logger: &'a DebugLogger,
    pub inbound_mapping: &'a [InboundMapping],
    pub ecdsa_peer_id_to_libp2p_id: Arc<RwLock<HashMap<ecdsa::Public, PeerId>>>,
    pub role_key: &'a ecdsa::Pair,
    pub span: tracing::Span,
}

impl<'a> NetworkServiceWithoutSwarm<'a> {
    pub(crate) fn with_swarm(
        &'a self,
        swarm: &'a mut libp2p::Swarm<MyBehaviour>,
    ) -> NetworkService<'a> {
        NetworkService {
            swarm,
            logger: self.logger,
            inbound_mapping: self.inbound_mapping,
            ecdsa_peer_id_to_libp2p_id: &self.ecdsa_peer_id_to_libp2p_id,
            role_key: self.role_key,
            span: &self.span,
        }
    }
}

pub struct NetworkService<'a> {
    pub swarm: &'a mut libp2p::Swarm<MyBehaviour>,
    pub logger: &'a DebugLogger,
    pub inbound_mapping: &'a [InboundMapping],
    pub ecdsa_peer_id_to_libp2p_id: &'a Arc<RwLock<HashMap<ecdsa::Public, PeerId>>>,
    pub role_key: &'a ecdsa::Pair,
    pub span: &'a tracing::Span,
}

impl<'a> NetworkService<'a> {
    /// Handle local requests that are meant to be sent to the network.
    pub(crate) fn handle_intra_node_payload(&mut self, msg: IntraNodePayload) {
        let _enter = self.span.enter();
        match (msg.message_type, msg.payload) {
            (MessageType::Broadcast, GossipOrRequestResponse::Gossip(payload)) => {
                let gossip_message = bincode::serialize(&payload).expect("Should serialize");
                if let Err(e) = self
                    .swarm
                    .behaviour_mut()
                    .gossipsub
                    .publish(msg.topic, gossip_message)
                {
                    self.logger.error(format!("Publish error: {e:?}"));
                }
            }

            (MessageType::P2P(peer_id), GossipOrRequestResponse::Request(req)) => {
                // Send the outer payload in order to attach the topic to it
                // "Requests are sent using Behaviour::send_request and the responses
                // received as Message::Response via Event::Message."
                self.swarm.behaviour_mut().p2p.send_request(&peer_id, req);
            }
            (MessageType::Broadcast, GossipOrRequestResponse::Request(_)) => {
                self.logger.error("Broadcasting a request is not supported");
            }
            (MessageType::Broadcast, GossipOrRequestResponse::Response(_)) => {
                self.logger
                    .error("Broadcasting a response is not supported");
            }
            (MessageType::P2P(_), GossipOrRequestResponse::Gossip(_)) => {
                self.logger
                    .error("P2P message should be a request or response");
            }
            (MessageType::P2P(_), GossipOrRequestResponse::Response(_)) => {
                // TODO: Send the response to the peer.
            }
        }
    }

    /// Handle inbound events from the networking layer
    pub(crate) async fn handle_swarm_event(&mut self, event: SwarmEvent<MyBehaviourEvent>) {
        use MyBehaviourEvent::*;
        use SwarmEvent::*;
        let _enter = self.span.enter();
        match event {
            Behaviour(P2p(event)) => {
                self.handle_p2p(event).await;
            }
            Behaviour(Gossipsub(event)) => {
                self.handle_gossip(event).await;
            }
            Behaviour(Mdns(event)) => {
                self.handle_mdns_event(event).await;
            }
            Behaviour(Identify(event)) => {
                self.handle_identify_event(event).await;
            }
            Behaviour(Kadmelia(event)) => {
                self.logger.trace(format!("Kadmelia event: {event:?}"));
            }
            Behaviour(Dcutr(event)) => {
                self.handle_dcutr_event(event).await;
            }
            Behaviour(Relay(event)) => {
                self.handle_relay_event(event).await;
            }
            Behaviour(RelayClient(event)) => {
                self.handle_relay_client_event(event).await;
            }
            Behaviour(Ping(event)) => {
                self.handle_ping_event(event).await;
            }

            NewListenAddr {
                address,
                listener_id,
            } => {
                self.logger
                    .debug(format!("{listener_id} has a new address: {address}"));
            }
            ConnectionEstablished {
                peer_id,
                num_established,
                ..
            } => {
                self.handle_connection_established(peer_id, num_established.get())
                    .await;
            }
            ConnectionClosed {
                peer_id,
                num_established,
                cause,
                ..
            } => {
                self.handle_connection_closed(peer_id, num_established, cause)
                    .await;
            }
            IncomingConnection {
                connection_id,
                local_addr,
                send_back_addr,
            } => {
                self.handle_incoming_connection(connection_id, local_addr, send_back_addr)
                    .await;
            }
            IncomingConnectionError {
                connection_id,
                local_addr,
                send_back_addr,
                error,
            } => {
                self.handle_incoming_connection_error(
                    connection_id,
                    local_addr,
                    send_back_addr,
                    error,
                )
                .await;
            }
            OutgoingConnectionError {
                connection_id,
                peer_id,
                error,
            } => {
                self.handle_outgoing_connection_error(connection_id, peer_id, error)
                    .await;
            }
            ExpiredListenAddr {
                listener_id,
                address,
            } => {
                self.logger
                    .trace(format!("{listener_id} has an expired address: {address}"));
            }
            ListenerClosed {
                listener_id,
                addresses,
                reason,
            } => {
                self.logger.trace(format!(
                    "{listener_id} on {addresses:?} has been closed: {reason:?}"
                ));
            }
            ListenerError { listener_id, error } => {
                self.logger
                    .error(format!("{listener_id} has an error: {error}"));
            }
            Dialing {
                peer_id,
                connection_id,
            } => {
                self.logger.debug(format!(
                    "Dialing peer: {peer_id:?} with connection_id: {connection_id}"
                ));
            }
            NewExternalAddrCandidate { address } => {
                self.logger
                    .trace(format!("New external address candidate: {address}"));
            }
            ExternalAddrConfirmed { address } => {
                self.logger
                    .trace(format!("External address confirmed: {address}"));
            }
            ExternalAddrExpired { address } => {
                self.logger
                    .trace(format!("External address expired: {address}"));
            }
            NewExternalAddrOfPeer { peer_id, address } => {
                self.logger.trace(format!(
                    "New external address of peer: {peer_id} with address: {address}"
                ));
            }
            unknown => {
                self.logger
                    .warn(format!("Unknown swarm event: {unknown:?}"));
            }
        }
    }
}

#[derive(Clone)]
pub struct GossipHandle {
    pub topic: IdentTopic,
    pub tx_to_outbound: UnboundedSender<IntraNodePayload>,
    pub rx_from_inbound: Arc<Mutex<tokio::sync::mpsc::UnboundedReceiver<Vec<u8>>>>,
    pub logger: DebugLogger,
    pub connected_peers: Arc<AtomicU32>,
    pub ecdsa_peer_id_to_libp2p_id: Arc<RwLock<HashMap<ecdsa::Public, PeerId>>>,
}

impl GossipHandle {
    pub fn connected_peers(&self) -> usize {
        self.connected_peers
            .load(std::sync::atomic::Ordering::Relaxed) as usize
    }

    pub fn topic(&self) -> IdentTopic {
        self.topic.clone()
    }
}

pub struct IntraNodePayload {
    topic: IdentTopic,
    payload: GossipOrRequestResponse,
    message_type: MessageType,
}

#[derive(Serialize, Deserialize, Debug)]
pub enum GossipOrRequestResponse {
    Gossip(GossipMessage),
    Request(MyBehaviourRequest),
    Response(MyBehaviourResponse),
}

#[derive(Serialize, Deserialize, Debug)]
pub struct GossipMessage {
    pub topic: String,
    pub raw_payload: Vec<u8>,
}

#[derive(Serialize, Deserialize, Debug)]
pub enum MyBehaviourRequest {
    Handshake {
        ecdsa_public_key: ecdsa::Public,
        signature: ecdsa::Signature,
    },
    Message {
        topic: String,
        raw_payload: Vec<u8>,
    },
}

#[derive(Serialize, Deserialize, Debug)]
pub enum MyBehaviourResponse {
    Handshaked {
        ecdsa_public_key: ecdsa::Public,
        signature: ecdsa::Signature,
    },
    MessageHandled,
}

enum MessageType {
    Broadcast,
    P2P(PeerId),
}

#[async_trait]
impl Network for GossipHandle {
    async fn next_message(&self) -> Option<<WorkManager as WorkManagerInterface>::ProtocolMessage> {
        let mut lock = self
            .rx_from_inbound
            .try_lock()
            .expect("There should be only a single caller for `next_message`");

        let message = lock.recv().await?;
        match bincode::deserialize(&message) {
            Ok(message) => Some(message),
            Err(e) => {
                self.logger
                    .error(format!("Failed to deserialize message: {e}"));
                drop(lock);
                self.next_message().await
            }
        }
    }

    async fn send_message(
        &self,
        message: <WorkManager as WorkManagerInterface>::ProtocolMessage,
    ) -> Result<(), gadget_common::Error> {
        let message_type = if let Some(to) = message.to_network_id {
            let libp2p_id = self
                .ecdsa_peer_id_to_libp2p_id
                .read()
                .await
                .get(&to)
                .cloned()
                .ok_or_else(|| gadget_common::Error::NetworkError {
                    err: format!(
                        "No libp2p ID found for ecdsa public key: {to}. No handshake happened?"
                    ),
                })?;

            MessageType::P2P(libp2p_id)
        } else {
            MessageType::Broadcast
        };

        let payload_inner = match message_type {
            MessageType::Broadcast => GossipOrRequestResponse::Gossip(GossipMessage {
                topic: self.topic.to_string(),
                raw_payload: bincode::serialize(&message).expect("Should serialize"),
            }),
            MessageType::P2P(_) => GossipOrRequestResponse::Request(MyBehaviourRequest::Message {
                topic: self.topic.to_string(),
                raw_payload: bincode::serialize(&message).expect("Should serialize"),
            }),
        };

        let payload = IntraNodePayload {
            topic: self.topic.clone(),
            payload: payload_inner,
            message_type,
        };

        self.tx_to_outbound
            .send(payload)
            .map_err(|e| gadget_common::Error::NetworkError {
                err: format!("Failed to send intra-node payload: {e}"),
            })
    }
}

#[cfg(test)]
mod tests {
    use crate::config::{KeystoreConfig, ShellConfig, SubxtConfig};
    use crate::network::setup::setup_libp2p_network;
    use crate::shell::wait_for_connection_to_bootnodes;
<<<<<<< HEAD
    use gadget_common::prelude::{DebugLogger, GadgetProtocolMessage, Network, WorkManager};
=======
    use gadget_common::config::Network;
    use gadget_common::prelude::{DebugLogger, GadgetProtocolMessage, WorkManager};
>>>>>>> b2dca996
    use gadget_core::job_manager::WorkManagerInterface;
    use sp_core::{ecdsa, Pair};

    #[tokio::test]
    async fn test_gossip_network() {
        color_eyre::install().unwrap();
        test_utils::setup_log();
        const N_PEERS: usize = 3;
        let networks = vec!["/test-network"];
        let mut all_handles = Vec::new();
        for x in 0..N_PEERS {
            let identity = libp2p::identity::Keypair::generate_ed25519();

            let logger = DebugLogger {
                peer_id: identity.public().to_peer_id().to_string(),
            };

            let (bind_port, bootnodes) = if x == 0 {
                (
                    30555,
                    vec![
                        "/ip4/127.0.0.1/tcp/30556".parse().unwrap(),
                        "/ip4/127.0.0.1/tcp/30557".parse().unwrap(),
                    ],
                )
            } else if x == 1 {
                (
                    30556,
                    vec![
                        "/ip4/127.0.0.1/tcp/30555".parse().unwrap(),
                        "/ip4/127.0.0.1/tcp/30557".parse().unwrap(),
                    ],
                )
            } else if x == 2 {
                (
                    30557,
                    vec![
                        "/ip4/127.0.0.1/tcp/30555".parse().unwrap(),
                        "/ip4/127.0.0.1/tcp/30556".parse().unwrap(),
                    ],
                )
            } else {
                panic!("Invalid peer index");
            };

            let shell_config = ShellConfig {
                keystore: KeystoreConfig::InMemory,
                subxt: SubxtConfig {
                    endpoint: url::Url::from_directory_path("/").unwrap(),
                },
                bind_ip: "127.0.0.1".parse().unwrap(),
                bind_port,
                bootnodes,
                base_path: std::path::PathBuf::new(),
                node_key: [0u8; 32],
            };

            let role_key = get_dummy_role_key_from_index(x);

            let (handles, _) = setup_libp2p_network(
                identity,
                &shell_config,
                logger.clone(),
                networks.clone(),
                role_key,
            )
            .await
            .unwrap();
            all_handles.push((handles, shell_config, logger));
        }

        for (handles, shell_config, logger) in &all_handles {
            wait_for_connection_to_bootnodes(shell_config, handles, logger)
                .await
                .unwrap();
        }

        /*
           We must test the following:
           * Broadcast send
           * Broadcast receive
           * P2P send
           * P2P receive
        */

        // Now, send broadcast messages through each topic
        for _network in &networks {
            for (handles, _, _) in &all_handles {
                for handle in handles.values() {
                    handle
                        .send_message(dummy_message_broadcast(b"Hello, world".to_vec()))
                        .await
                        .unwrap();
                }
            }
        }

        // Next, receive these broadcasted messages
        for _network in &networks {
            for (handles, _, logger) in &all_handles {
                logger.debug("Waiting to receive broadcast messages ...");
                for handle in handles.values() {
                    let message = handle.next_message().await.unwrap();
                    assert_eq!(message.payload, b"Hello, world");
                    assert_eq!(message.to_network_id, None);
                }
            }
        }

        let send_idxs = [0, 1, 2];
        // Next, send P2P messages: everybody sends a message to everybody
        for _network in networks.iter() {
            for (handles, _, _) in all_handles.iter() {
<<<<<<< HEAD
                for (my_idx, (_, handle)) in handles.iter().enumerate() {
=======
                for (my_idx, handle) in handles.values().enumerate() {
>>>>>>> b2dca996
                    let send_idxs = send_idxs
                        .iter()
                        .filter(|&&idx| idx != my_idx)
                        .cloned()
                        .collect::<Vec<_>>();
                    for i in send_idxs {
                        handle
                            .send_message(dummy_message_p2p(b"Hello, world".to_vec(), i))
                            .await
                            .unwrap();
                    }
                }
            }
        }

        // Finally, receive P2P messages: everybody should receive a message from everybody else
        for _network in networks.iter() {
            for (handles, _, logger) in all_handles.iter() {
                logger.debug("Waiting to receive P2P messages ...");
<<<<<<< HEAD
                for (my_idx, (_, handle)) in handles.iter().enumerate() {
=======
                for (my_idx, handle) in handles.values().enumerate() {
>>>>>>> b2dca996
                    // Each party should receive two messages
                    for _ in 0..2 {
                        let message = handle.next_message().await.unwrap();
                        assert_eq!(message.payload, b"Hello, world");
                        assert_eq!(
                            message.to_network_id,
                            Some(get_dummy_role_key_from_index(my_idx).public())
                        );
                    }
                }
            }
        }
    }

    fn dummy_message_broadcast(
        input: Vec<u8>,
    ) -> <WorkManager as WorkManagerInterface>::ProtocolMessage {
        dummy_message_inner(input, None)
    }

    fn dummy_message_p2p(
        input: Vec<u8>,
        to_idx: usize,
    ) -> <WorkManager as WorkManagerInterface>::ProtocolMessage {
        let dummy_role_key = get_dummy_role_key_from_index(to_idx);
        dummy_message_inner(input, Some(dummy_role_key.public()))
    }

    fn dummy_message_inner(
        input: Vec<u8>,
        to_network_id: Option<ecdsa::Public>,
    ) -> <WorkManager as WorkManagerInterface>::ProtocolMessage {
        GadgetProtocolMessage {
            associated_block_id: 0,
            associated_session_id: 0,
            associated_retry_id: 0,
            task_hash: [0u8; 32],
            from: 0,
            to: None,
            payload: input,
            from_network_id: None,
            to_network_id,
        }
    }

    fn get_dummy_role_key_from_index(index: usize) -> ecdsa::Pair {
        let seed = [0xcd + index as u8; 32];
        ecdsa::Pair::from_seed_slice(&seed).expect("valid seed")
    }
}<|MERGE_RESOLUTION|>--- conflicted
+++ resolved
@@ -386,12 +386,7 @@
     use crate::config::{KeystoreConfig, ShellConfig, SubxtConfig};
     use crate::network::setup::setup_libp2p_network;
     use crate::shell::wait_for_connection_to_bootnodes;
-<<<<<<< HEAD
     use gadget_common::prelude::{DebugLogger, GadgetProtocolMessage, Network, WorkManager};
-=======
-    use gadget_common::config::Network;
-    use gadget_common::prelude::{DebugLogger, GadgetProtocolMessage, WorkManager};
->>>>>>> b2dca996
     use gadget_core::job_manager::WorkManagerInterface;
     use sp_core::{ecdsa, Pair};
 
@@ -505,11 +500,7 @@
         // Next, send P2P messages: everybody sends a message to everybody
         for _network in networks.iter() {
             for (handles, _, _) in all_handles.iter() {
-<<<<<<< HEAD
-                for (my_idx, (_, handle)) in handles.iter().enumerate() {
-=======
                 for (my_idx, handle) in handles.values().enumerate() {
->>>>>>> b2dca996
                     let send_idxs = send_idxs
                         .iter()
                         .filter(|&&idx| idx != my_idx)
@@ -529,11 +520,7 @@
         for _network in networks.iter() {
             for (handles, _, logger) in all_handles.iter() {
                 logger.debug("Waiting to receive P2P messages ...");
-<<<<<<< HEAD
-                for (my_idx, (_, handle)) in handles.iter().enumerate() {
-=======
                 for (my_idx, handle) in handles.values().enumerate() {
->>>>>>> b2dca996
                     // Each party should receive two messages
                     for _ in 0..2 {
                         let message = handle.next_message().await.unwrap();
