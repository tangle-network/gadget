--- conflicted
+++ resolved
@@ -128,11 +128,7 @@
 syn = "2.0.75"
 sysinfo = "0.31.2"
 thiserror = { version = "1.0.64", default-features = false }
-<<<<<<< HEAD
-tokio = { version = "1.39.3", default-features = false }
-=======
 tokio = { version = "1.40", default-features = false }
->>>>>>> ea0aadb5
 tokio-stream = { version = "0.1.16", default-features = false }
 tokio-util = { version = "0.7.12", default-features = false }
 toml = "0.8.19"
