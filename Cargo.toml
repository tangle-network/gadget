[workspace]
resolver = "2"
members = [
	"cli",
	"blueprints/*",
	"crates/*",
]
exclude = [
	"blueprints/incredible-squaring-symbiotic",
<<<<<<< HEAD
	"blueprints/examples",
=======
	"blueprints/examples"
>>>>>>> c7d4fac7
]

[workspace.package]
authors = ["Tangle Network"]
edition = "2021"
license = "MIT OR Apache-2.0"
homepage = "https://tangle.tools"
repository = "https://github.com/tangle-network/gadget"

[workspace.lints.rust]
rust_2018_idioms = { level = "deny", priority = -1 }
trivial_casts = "deny"
trivial_numeric_casts = "deny"
unused_import_braces = "deny"

[workspace.lints.clippy]
pedantic = { level = "deny", priority = -1 }
all = { level = "deny", priority = -1 }
single_match_else = "allow"
uninlined_format_args = "allow"
needless_late_init = "allow"

[workspace.lints.rustdoc]
broken_intra_doc_links = "deny"

[workspace.dependencies]
# SDKs (overarching crates that include all other crates)
blueprint-sdk = { version = "0.1.0", path = "./crates/sdk", default-features = false }

# Blueprint Examples
incredible-squaring-blueprint = { version = "0.1.1", path = "./blueprints/incredible-squaring", default-features = false }
incredible-squaring-blueprint-eigenlayer = { version = "0.1.1", path = "./blueprints/incredible-squaring-eigenlayer", default-features = false }

# Blueprint utils
blueprint-util-meta = { version = "0.1.0", path = "./crates/blueprint", default-features = false }
blueprint-manager = { version = "0.2.2", path = "./crates/blueprint/manager", default-features = false }
blueprint-metadata = { version = "0.2.1", path = "./crates/blueprint/metadata", default-features = false }
blueprint-build-utils = { version = "0.1.0", path = "./crates/blueprint/build-utils", default-features = false }
gadget-blueprint-serde = { version = "0.3.1", path = "./crates/blueprint/serde", default-features = false }

# Bindings
gadget-eigenlayer-bindings = { version = "0.1.0", path = "./crates/eigenlayer-bindings", default-features = false }

# Crypto
gadget-crypto-core = { version = "0.1.0", path = "./crates/crypto/core", default-features = false }
gadget-crypto-k256 = { version = "0.1.0", path = "./crates/crypto/k256", default-features = false }
gadget-crypto-sr25519 = { version = "0.1.0", path = "./crates/crypto/sr25519", default-features = false }
gadget-crypto-ed25519 = { version = "0.1.0", path = "./crates/crypto/ed25519", default-features = false }
gadget-crypto-hashing = { version = "0.1.0", path = "./crates/crypto/hashing", default-features = false }
gadget-crypto-bls = { version = "0.1.0", path = "./crates/crypto/bls", default-features = false }
gadget-crypto-bn254 = { version = "0.1.0", path = "./crates/crypto/bn254", default-features = false }
gadget-crypto-sp-core = { version = "0.1.0", path = "./crates/crypto/sp-core", default-features = false }
gadget-crypto = { version = "0.1.0", path = "./crates/crypto", default-features = false }
gadget-crypto-tangle-pair-signer = { version = "0.1.0", path = "./crates/crypto/tangle-pair-signer", default-features = false }

# Clients
gadget-clients = { version = "0.1.0", path = "./crates/clients", default-features = false }
gadget-client-core = { version = "0.1.0", path = "./crates/clients/core", default-features = false }
gadget-client-eigenlayer = { version = "0.1.0", path = "./crates/clients/eigenlayer", default-features = false }
gadget-client-evm = { version = "0.1.0", path = "./crates/clients/evm", default-features = false }
gadget-client-networking = { version = "0.1.0", path = "./crates/clients/networking", default-features = false }
gadget-client-tangle = { version = "0.1.0", path = "./crates/clients/tangle", default-features = false }
gadget-contexts = { version = "0.1.0", path = "./crates/contexts", default-features = false }

# Event listeners
gadget-event-listeners = { version = "0.1.0", path = "./crates/event-listeners", default-features = false }
gadget-event-listeners-core = { version = "0.1.0", path = "./crates/event-listeners/core", default-features = false }
gadget-event-listeners-evm = { version = "0.1.0", path = "./crates/event-listeners/evm", default-features = false }
gadget-event-listeners-cronjob = { version = "0.1.0", path = "./crates/event-listeners/cronjob", default-features = false }
gadget-event-listeners-tangle = { version = "0.1.0", path = "./crates/event-listeners/tangle", default-features = false }

# Executor
gadget-executor = { version = "0.1.0", path = "./crates/executor", default-features = false }

# Macros
gadget-macros = { version = "0.1.0", path = "./crates/macros", default-features = false }
gadget-blueprint-proc-macro-core = { version = "0.3.1", path = "./crates/macros/core", default-features = false }
gadget-blueprint-proc-macro = { version = "0.5.1", path = "./crates/macros/blueprint-proc-macro", default-features = false }
gadget-blueprint-proc-macro-playground = { version = "0.1.1", path = "./crates/macros/playground", default-features = false }
gadget-context-derive = { version = "0.3.1", path = "./crates/macros/context-derive", default-features = false }

# Stores
gadget-stores = { version = "0.1.0", path = "./crates/stores", default-features = false }
gadget-store-local-database = { version = "0.1.0", path = "./crates/stores/local-database", default-features = false }

# Runners
gadget-runners = { version = "0.1.0", path = "./crates/runners", default-features = false }
gadget-runner-core = { version = "0.1.0", path = "./crates/runners/core", default-features = false }
gadget-runner-eigenlayer = { version = "0.1.0", path = "./crates/runners/eigenlayer", default-features = false }
gadget-runner-tangle = { version = "0.1.0", path = "./crates/runners/tangle", default-features = false }
gadget-runner-symbiotic = { version = "0.1.0", path = "./crates/runners/symbiotic", default-features = false }

# SDK
gadget-config = { version = "0.1.0", path = "./crates/config", default-features = false }
gadget-keystore = { version = "0.1.0", path = "./crates/keystore", default-features = false }
gadget-logging = { version = "0.1.0", path = "./crates/logging", default-features = false }
gadget-networking = { version = "0.1.0", path = "./crates/networking", default-features = false }
gadget-std = { version = "0.1.0", path = "./crates/std", default-features = false }

# Utilities
gadget-utils = { version = "0.1.0", path = "./crates/utils", default-features = false }
gadget-utils-evm = { version = "0.1.0", path = "./crates/utils/evm", default-features = false }
gadget-utils-eigenlayer = { version = "0.1.0", path = "./crates/utils/eigenlayer", default-features = false }
gadget-utils-tangle = { version = "0.1.0", path = "./crates/utils/tangle", default-features = false }

# Testing utilities
gadget-testing-utils = { version = "0.1.0", path = "./crates/testing-utils", default-features = false }
gadget-core-testing-utils = { version = "0.1.0", path = "./crates/testing-utils/core", default-features = false }
gadget-anvil-testing-utils = { version = "0.1.0", path = "./crates/testing-utils/anvil", default-features = false }
gadget-tangle-testing-utils = { version = "0.1.0", path = "./crates/testing-utils/tangle", default-features = false }
gadget-eigenlayer-testing-utils = { version = "0.1.0", path = "./crates/testing-utils/eigenlayer", default-features = false }

# Metrics
gadget-metrics = { version = "0.1.0", path = "./crates/metrics", default-features = false }
gadget-rpc-calls = { version = "0.1.0", path = "./crates/metrics/rpc-calls", default-features = false }

cargo-tangle = { version = "0.1.0", path = "./cli", default-features = false }
cargo_metadata = { version = "0.18.1" }
tnt-core-bytecode = { version = "0.2.0", default-features = false }

# Tangle-related dependencies
tangle-subxt = { version = "0.9.0", default-features = false }
subxt = { version = "0.38.0", default-features = false }
subxt-core = { version = "0.38.0", default-features = false }
round-based = { version = "0.3.0", default-features = false }

# Substrate dependencies
sp-core = { version = "34.0.0", default-features = false }
sp-io = { version = "38.0.0", default-features = false }
sp-runtime = { version = "39.0.0", default-features = false }
sp-runtime-interface = { version = "28.0.0", default-features = false }

# Async & Runtime
async-trait = { version = "0.1.82", default-features = false }
futures = { version = "0.3.30", default-features = false }
futures-util = { version = "0.3.31", default-features = false }
tokio = { version = "1.40", default-features = false }
tokio-util = { version = "0.7.12", default-features = false }
tokio-cron-scheduler = "0.13.0"

# CLI & Configuration
cargo-generate = { version = "0.22.1", default-features = false }
clap = { version = "4.5.16" }
clap-cargo = { version = "0.14", default-features = false }
toml = { version = "0.8.19", default-features = false }

# Cryptography & Blockchain
bip39 = { version = "2.1.0", default-features = false }
ed25519-zebra = { version = "4", default-features = false }
ethereum-types = { version = "0.14.1", default-features = false }
hex = { version = "0.4.3", default-features = false }
k256 = { version = "0.13.3", default-features = false }
rand = { version = "0.8.5", default-features = false }
schnorrkel = { version = "0.11.4", default-features = false }
sha2 = { version = "0.10.8", default-features = false }
sha3 = { version = "0.10.8", default-features = false }
tnt-bls = { version = "0.1.8", default-features = false }

# Data Structures & Serialization
bincode = { version = "1.3.3", default-features = false }
cid = { version = "0.11.1", default-features = false }
indexmap = { version = "2.5.0", default-features = false }
lazy_static = { version = "1.5.0", default-features = false }
serde = { version = "1.0.208", default-features = false }
serde_bytes = { version = "0.11.15", default-features = false }
serde_json = { version = "1.0", default-features = false }
serde_test = { version = "1.0.177", default-features = false }

# Error Handling & Logging
anyhow = { version = "1.0.93", default-features = false }
color-eyre = { version = "0.6", default-features = false }
colored = { version = "3.0.0", default-features = false }
log = { version = "0.4.22", default-features = false }
thiserror = { version = "2.0.6", default-features = false }
tracing = { version = "0.1", default-features = false }
tracing-core = { version = "0.1.33", default-features = false }
tracing-subscriber = { version = "0.3", default-features = false }

# Networking & HTTP
jsonrpc-core = { version = "18.0.0", default-features = false }
jsonrpc-http-server = { version = "18.0.0", default-features = false }
libp2p = { version = "0.54", default-features = false }
reqwest = { version = "0.12.7", default-features = false }
url = { version = "2.5.2", default-features = false }

# System & OS
fs2 = { version = "0.4", default-features = false }
lock_api = { version = "0.4.12", default-features = false }
nix = { version = "0.29.0", default-features = false }
parking_lot = { version = "0.12.3", default-features = false }
sysinfo = { version = "0.31.2", default-features = false }
tempfile = { version = "3.13.0", default-features = false }
uuid = { version = "1.10.0", default-features = false }
blake3 = { version = "1.5.5", default-features = false }

# Development & Testing
auto_impl = { version = "1.2.0", default-features = false }
cargo_toml = { version = "0.21.0", default-features = false }
escargot = { version = "0.5.12", default-features = false }
itertools = { version = "0.13.0", default-features = false }
paste = { version = "1.0.15", default-features = false }
proc-macro2 = { version = "1.0", default-features = false }
quote = { version = "1.0", default-features = false }
rustdoc-types = { version = "0.33.0", default-features = false }
syn = { version = "2.0.75", default-features = false }
trybuild = { version = "1.0", default-features = false }
typed-builder = { version = "0.19", default-features = false }
dirs = { version = "5.0.1", default-features = false }
serial_test = { version = "3.2.0", default-features = false }

# Alloy (EVM)
alloy = { version = "0.9", default-features = false }
alloy-primitives = { version = "0.8", default-features = false }
alloy-json-abi = { version = "0.8", default-features = false }
alloy-json-rpc = { version = "0.9", default-features = false }
alloy-sol-types = { version = "0.8", default-features = false }
alloy-rlp = { version = "0.3", default-features = false }
alloy-rpc-client = { version = "0.9", default-features = false }
alloy-rpc-types = { version = "0.9", default-features = false }
alloy-rpc-types-eth = { version = "0.9", default-features = false }
alloy-provider = { version = "0.9", default-features = false, features = ["reqwest", "ws"] }
alloy-pubsub = { version = "0.9", default-features = false }
alloy-signer = { version = "0.9", default-features = false }
alloy-signer-local = { version = "0.9", default-features = false }
alloy-network = { version = "0.9", default-features = false }
alloy-node-bindings = { version = "0.9", default-features = false }
alloy-contract = { version = "0.9", default-features = false }
alloy-consensus = { version = "0.9", default-features = false }
alloy-transport = { version = "0.9", default-features = false }
alloy-transport-http = { version = "0.9", default-features = false }
ripemd = { version = "0.1.3", default-features = false }

# Remote signing
alloy-signer-aws = { version = "0.9", default-features = false }
alloy-signer-gcp = { version = "0.9", default-features = false }
alloy-signer-ledger = { version = "0.9", default-features = false, features = ["eip712"] }
aws-config = { version = "1", default-features = false }
aws-sdk-kms = { version = "1", default-features = false }
gcloud-sdk = { version = "0.25", default-features = false }

# Arkworks
ark-bn254 = { version = "0.5.0", default-features = false }
ark-ec = { version = "0.5.0", default-features = false }
ark-ff = { version = "0.5.0", default-features = false }
ark-serialize = { version = "0.5.0", default-features = false, features = ["derive"] }
num-bigint = { version = "0.4.6", default-features = false }
num-traits = { version = "0.2.19", default-features = false }
rayon = { version = "1", default-features = false }
zeroize = { version = "1.8.1", default-features = false }

# Eigenlayer
eigensdk = { version = "0.1.3", default-features = false }
rust-bls-bn254 = { version = "0.2.1", default-features = false }
testcontainers = { version = "0.23.1", default-features = false }

# Symbiotic
symbiotic-rs = { version = "0.1.1" }
dashmap = { version = "6.1.0", default-features = false }
lru-mem = { version = "0.3.0", default-features = false }

# Metrics
metrics = { version = "0.24.1", default-features = false }

[profile.dev.package.backtrace]
opt-level = 3

# The profile that 'cargo dist' will build with
[profile.dist]
inherits = "release"
lto = "thin"<|MERGE_RESOLUTION|>--- conflicted
+++ resolved
@@ -7,11 +7,7 @@
 ]
 exclude = [
 	"blueprints/incredible-squaring-symbiotic",
-<<<<<<< HEAD
 	"blueprints/examples",
-=======
-	"blueprints/examples"
->>>>>>> c7d4fac7
 ]
 
 [workspace.package]
