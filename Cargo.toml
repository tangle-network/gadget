--- conflicted
+++ resolved
@@ -7,10 +7,7 @@
 ]
 exclude = [
 	"blueprints/incredible-squaring-symbiotic",
-<<<<<<< HEAD
-=======
 	"blueprints/examples"
->>>>>>> c7d4fac7
 ]
 
 [workspace.package]
