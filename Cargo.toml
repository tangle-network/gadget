--- conflicted
+++ resolved
@@ -63,11 +63,7 @@
 cargo_metadata = { version = "0.18.1" }
 
 # Tangle-related dependencies
-<<<<<<< HEAD
-tangle-subxt = { git = "https://github.com/tangle-network/tangle.git", default-features = false }
-=======
 tangle-subxt = { git = "https://github.com/tangle-network/tangle", default-features = false }
->>>>>>> 4471000c
 subxt-signer = { version = "0.37.0", default-features = false }
 subxt = { version = "0.37.0", default-features = false }
 subxt-core = { version = "0.37.0", default-features = false }
