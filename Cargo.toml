--- conflicted
+++ resolved
@@ -3,48 +3,20 @@
 members = [
     "core",
     "common",
-<<<<<<< HEAD
     "gadget-io",
-    "shell",
-    "protocols/dfns-cggmp21",
-    "protocols/zk-saas",
-    "protocols/zcash-frost",
-    "protocols/ice-frost",
-    "protocols/bls",
-    "protocols/stub",
-    "test-gadget",
-    "test-utils",
-    "protocol-macros",
-#    "web-shell",
-#    "test-web",
-    "protocols/wsts",
-=======
     "test-utils",
     "protocol-macros",
     "shell-manager",
     "shell-sdk",
->>>>>>> 05735cc9
 ]
 
 [workspace.dependencies]
 gadget-core = { path = "./core" }
-<<<<<<< HEAD
 gadget-common = { path = "./common", default-features = false }
 gadget-io = { path = "./gadget-io", default-features = false }
-gadget-shell = { path = "./shell", default-features = false }
-zk-saas-protocol = { path = "./protocols/zk-saas", default-features = false }
-threshold-bls-protocol = { path = "./protocols/bls" }
-stub-protocol = { path = "./protocols/stub" }
-dfns-cggmp21-protocol = { path = "./protocols/dfns-cggmp21" }
-zcash-frost-protocol = { path = "./protocols/zcash-frost", default-features = false }
-ice-frost-protocol = { path = "./protocols/ice-frost" }
-wsts-protocol = { path = "./protocols/wsts" }
-=======
-gadget-common = { path = "./common" }
->>>>>>> 05735cc9
 test-utils = { path = "./test-utils" }
 protocol-macros = { path = "./protocol-macros" }
-shell-sdk = { path = "./shell-sdk" }
+shell-sdk = { path = "./shell-sdk", default-features = false }
 shell-manager = { path = "./shell-manager" }
 
 snowbridge-milagro-bls = { git = "https://github.com/Snowfork/milagro_bls", default-features = false, rev = "43a5d480ed6e3b83de4cf54888680d51604199e6" }
@@ -72,22 +44,6 @@
 curv = { package = "curv-kzen", version = "0.10.0" }
 digest = "0.10"
 udigest = { version = "0.1", features = ["std", "derive"] }
-
-<<<<<<< HEAD
-frost-core = { git = "https://github.com/LIT-protocol/frost" }
-frost-ed25519 = { git = "https://github.com/LIT-protocol/frost" }
-frost-ed448 = { git = "https://github.com/LIT-protocol/frost" }
-frost-p256 = { git = "https://github.com/LIT-protocol/frost" }
-frost-p384 = { git = "https://github.com/LIT-protocol/frost" }
-frost-ristretto255 = { git = "https://github.com/LIT-protocol/frost" }
-frost-secp256k1 = { git = "https://github.com/LIT-protocol/frost" }
-frost-rerandomized = { git = "https://github.com/LIT-protocol/frost" }
-#frost-taproot = { git = "https://github.com/webb-tools/tangle.git", branch = "main" }
- frost-taproot = { path = "../tangle/pallets/dkg/frost/frost-taproot" }
-
-bls12_381_plus = "0.8.13"
-wsts = "3.0.0"
-ice-frost = { git = "https://github.com/topos-protocol/ice-frost.git" }
 
 sp-core = { git = "https://github.com/paritytech/polkadot-sdk", branch = "release-polkadot-v1.7.0", default-features = false }
 sp-io = { git = "https://github.com/paritytech/polkadot-sdk", branch = "release-polkadot-v1.7.0", default-features = false }
@@ -146,64 +102,6 @@
 
 pallet-balances = { git = "https://github.com/paritytech/polkadot-sdk", branch = "release-polkadot-v1.7.0", default-features = false  }
 pallet-timestamp = { git = "https://github.com/paritytech/polkadot-sdk", branch = "release-polkadot-v1.7.0", default-features = false  }
-=======
-sp-core = { git = "https://github.com/paritytech/polkadot-sdk", branch = "release-polkadot-v1.7.0" }
-sp-io = { git = "https://github.com/paritytech/polkadot-sdk", branch = "release-polkadot-v1.7.0" }
-sp-std = { git = "https://github.com/paritytech/polkadot-sdk", branch = "release-polkadot-v1.7.0" }
-sp-runtime = { git = "https://github.com/paritytech/polkadot-sdk", branch = "release-polkadot-v1.7.0" }
-sc-utils = { git = "https://github.com/paritytech/polkadot-sdk", branch = "release-polkadot-v1.7.0" }
-sp-api = { git = "https://github.com/paritytech/polkadot-sdk", branch = "release-polkadot-v1.7.0" }
-sp-application-crypto = { git = "https://github.com/paritytech/polkadot-sdk", branch = "release-polkadot-v1.7.0" }
-sp-consensus = { git = "https://github.com/paritytech/polkadot-sdk", branch = "release-polkadot-v1.7.0" }
-sp-consensus-aura = { git = "https://github.com/paritytech/polkadot-sdk", branch = "release-polkadot-v1.7.0" }
-sp-consensus-grandpa = { git = "https://github.com/paritytech/polkadot-sdk", branch = "release-polkadot-v1.7.0" }
-sp-keyring = { git = "https://github.com/paritytech/polkadot-sdk", branch = "release-polkadot-v1.7.0" }
-sp-keystore = { git = "https://github.com/paritytech/polkadot-sdk", branch = "release-polkadot-v1.7.0" }
-sp-timestamp = { git = "https://github.com/paritytech/polkadot-sdk", branch = "release-polkadot-v1.7.0" }
-sp-blockchain = { git = "https://github.com/paritytech/polkadot-sdk", branch = "release-polkadot-v1.7.0" }
-sp-block-builder = { git = "https://github.com/paritytech/polkadot-sdk", branch = "release-polkadot-v1.7.0" }
-sp-version = { git = "https://github.com/paritytech/polkadot-sdk", branch = "release-polkadot-v1.7.0" }
-sp-externalities = { git = "https://github.com/paritytech/polkadot-sdk", branch = "release-polkadot-v1.7.0" }
-sp-arithmetic = { git = "https://github.com/paritytech/polkadot-sdk", branch = "release-polkadot-v1.7.0" }
-sp-test-primitives = { git = "https://github.com/paritytech/polkadot-sdk", branch = "release-polkadot-v1.7.0" }
-sp-tracing = { git = "https://github.com/paritytech/polkadot-sdk", branch = "release-polkadot-v1.7.0" }
-
-sc-client-api = { git = "https://github.com/paritytech/polkadot-sdk", branch = "release-polkadot-v1.7.0" }
-sc-offchain = { git = "https://github.com/paritytech/polkadot-sdk", branch = "release-polkadot-v1.7.0" }
-sc-basic-authorship = { git = "https://github.com/paritytech/polkadot-sdk", branch = "release-polkadot-v1.7.0" }
-sc-consensus-aura = { git = "https://github.com/paritytech/polkadot-sdk", branch = "release-polkadot-v1.7.0" }
-sc-consensus-grandpa = { git = "https://github.com/paritytech/polkadot-sdk", branch = "release-polkadot-v1.7.0" }
-sc-executor = { git = "https://github.com/paritytech/polkadot-sdk", branch = "release-polkadot-v1.7.0" }
-sc-service = { git = "https://github.com/paritytech/polkadot-sdk", branch = "release-polkadot-v1.7.0" }
-sc-keystore = { git = "https://github.com/paritytech/polkadot-sdk", branch = "release-polkadot-v1.7.0" }
-sc-telemetry = { git = "https://github.com/paritytech/polkadot-sdk", branch = "release-polkadot-v1.7.0" }
-sc-transaction-pool-api = { git = "https://github.com/paritytech/polkadot-sdk", branch = "release-polkadot-v1.7.0" }
-sc-cli = { git = "https://github.com/paritytech/polkadot-sdk", branch = "release-polkadot-v1.7.0" }
-sc-consensus = { git = "https://github.com/paritytech/polkadot-sdk", branch = "release-polkadot-v1.7.0" }
-sc-transaction-pool = { git = "https://github.com/paritytech/polkadot-sdk", branch = "release-polkadot-v1.7.0" }
-sc-rpc-api = { git = "https://github.com/paritytech/polkadot-sdk", branch = "release-polkadot-v1.7.0" }
-sc-rpc-spec-v2 = { git = "https://github.com/paritytech/polkadot-sdk", branch = "release-polkadot-v1.7.0" }
-sc-block-builder = { git = "https://github.com/paritytech/polkadot-sdk", branch = "release-polkadot-v1.7.0" }
-parity-scale-codec = "3.6.5"
-
-prometheus-endpoint = { package = "substrate-prometheus-endpoint", git = "https://github.com/paritytech/polkadot-sdk", branch = "release-polkadot-v1.7.0" }
-substrate-test-runtime = { git = "https://github.com/paritytech/polkadot-sdk", branch = "release-polkadot-v1.7.0" }
-substrate-test-runtime-client = { git = "https://github.com/paritytech/polkadot-sdk", branch = "release-polkadot-v1.7.0" }
-
-substrate-build-script-utils = { git = "https://github.com/paritytech/polkadot-sdk", branch = "release-polkadot-v1.7.0" }
-pallet-im-online = { git = "https://github.com/paritytech/polkadot-sdk", branch = "release-polkadot-v1.7.0" }
-substrate-frame-rpc-system = { git = "https://github.com/paritytech/polkadot-sdk", branch = "release-polkadot-v1.7.0" }
-pallet-transaction-payment-rpc = { git = "https://github.com/paritytech/polkadot-sdk", branch = "release-polkadot-v1.7.0" }
-fork-tree = { git = "https://github.com/paritytech/polkadot-sdk", branch = "release-polkadot-v1.7.0" }
-scale-info = "2.10.0"
-
-frame-system = { git = "https://github.com/paritytech/polkadot-sdk", branch = "release-polkadot-v1.7.0" }
-frame-support = { git = "https://github.com/paritytech/polkadot-sdk", branch = "release-polkadot-v1.7.0" }
-frame-executive = { git = "https://github.com/paritytech/polkadot-sdk", branch = "release-polkadot-v1.7.0" }
-
-pallet-balances = { git = "https://github.com/paritytech/polkadot-sdk", branch = "release-polkadot-v1.7.0" }
-pallet-timestamp = { git = "https://github.com/paritytech/polkadot-sdk", branch = "release-polkadot-v1.7.0" }
->>>>>>> 05735cc9
 
 # ARK Libraries
 ark-std = { version = "0.4.0", default-features = false, features = [ "print-trace", "std" ] }
@@ -272,13 +170,9 @@
 postcard = "1.0.8"
 sha2 = "0.10.8"
 derivation-path = "0.2.0"
-<<<<<<< HEAD
-libp2p = { git = "https://github.com/libp2p/rust-libp2p/", default-features = false, rev = "3644879956b6ab93b8d23553a33e8fdb838f576f" }
-=======
 libp2p = { git = "https://github.com/libp2p/rust-libp2p/", rev = "3644879956b6ab93b8d23553a33e8fdb838f576f" }
 structopt = "0.3.26"
 env_logger = "0.11.3"
->>>>>>> 05735cc9
 
 # WebAssembly
 wasmtime = { version = "8.0.1", default-features = false }
@@ -286,5 +180,5 @@
 sp-wasm-interface = { git = "https://github.com/paritytech/polkadot-sdk", branch = "release-polkadot-v1.7.0", default-features = false }
 wasmer = { version = "4.2.6", default-features = false }
 
-#[profile.dev.package.backtrace]
-#opt-level = 3+[profile.dev.package.backtrace]
+opt-level = 3