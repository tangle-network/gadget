[workspace]
resolver = "2"
members = [
    "gadget-core",
    "gadget-common",
    "test-gadget",
    "protocols/dfns-cggmp21",
    "protocols/zk-saas",
    "protocols/zcash-frost",
    "protocols/bls",
    "protocols/stub",
    "test-utils",
    "protocol-macros",
]

[workspace.dependencies]
gadget-core = { path = "./gadget-core" }
gadget-common = { path = "./gadget-common" }
zk-saas-protocol = { path = "./protocols/zk-saas" }
threshold-bls-protocol = { path = "./protocols/bls" }
stub-protocol = { path = "./protocols/stub" }
test-utils = { path = "./test-utils" }
protocol-macros = { path = "./protocol-macros" }
dfns-cggmp21-protocol = { path = "./protocols/dfns-cggmp21" }
zcash-frost-protocol = { path = "./protocols/zcash-frost" }

snowbridge-milagro-bls = { git = "https://github.com/Snowfork/milagro_bls", default-features = false, rev = "43a5d480ed6e3b83de4cf54888680d51604199e6" }
gennaro-dkg = { git = "https://github.com/mikelodder7/gennaro-dkg.git", default-features = false }
pallet-jobs-rpc-runtime-api = { git = "https://github.com/webb-tools/tangle/" }
pallet-jobs = { git = "https://github.com/webb-tools/tangle/" }
pallet-dkg = { git = "https://github.com/webb-tools/tangle/" }
pallet-zksaas = { git = "https://github.com/webb-tools/tangle/" }
tangle-primitives = { git = "https://github.com/webb-tools/tangle/" }
webb = { git = "https://github.com/webb-tools/webb-rs", default-features = false }
subxt-signer = { version = "0.31.0", default-features = false }

multi-party-ecdsa = { git = "https://github.com/webb-tools/cggmp-threshold-ecdsa/" }
round-based = { git = "https://github.com/webb-tools/round-based-protocol", features = [] }
curv = { package = "curv-kzen", version = "0.10.0" }
dfns-cggmp21 = { package = "cggmp21", version = "0.1.1", default-features = false }
udigest = { version = "0.1", features = ["std", "derive"]}
frost-core = { git = "https://github.com/LIT-Protocol/frost.git" }
frost-ed25519 = { git = "https://github.com/LIT-Protocol/frost.git" }
frost-ed448 = { git = "https://github.com/LIT-Protocol/frost.git" }
frost-p256 = { git = "https://github.com/LIT-Protocol/frost.git" }
frost-p384 = { git = "https://github.com/LIT-Protocol/frost.git" }
frost-ristretto255 = { git = "https://github.com/LIT-Protocol/frost.git" }
frost-secp256k1 = { git = "https://github.com/LIT-Protocol/frost.git" }
frost-rerandomized = { git = "https://github.com/LIT-Protocol/frost.git" }
bls12_381_plus = "0.8.13"

sp-core = { git = "https://github.com/paritytech/polkadot-sdk", branch = "release-polkadot-v1.1.0"  }
sp-io = { git = "https://github.com/paritytech/polkadot-sdk", branch = "release-polkadot-v1.1.0"  }
sp-std = { git = "https://github.com/paritytech/polkadot-sdk", branch = "release-polkadot-v1.1.0"  }
sp-runtime = { git = "https://github.com/paritytech/polkadot-sdk", branch = "release-polkadot-v1.1.0"  }
sc-utils = { git = "https://github.com/paritytech/polkadot-sdk", branch = "release-polkadot-v1.1.0" }
sp-api = { git = "https://github.com/paritytech/polkadot-sdk", branch = "release-polkadot-v1.1.0"  }
sp-application-crypto = { git = "https://github.com/paritytech/polkadot-sdk", branch = "release-polkadot-v1.1.0"  }
sp-consensus-aura = { git = "https://github.com/paritytech/polkadot-sdk", branch = "release-polkadot-v1.1.0"  }
sp-keyring = { git = "https://github.com/paritytech/polkadot-sdk", branch = "release-polkadot-v1.1.0"  }
sp-keystore = { git = "https://github.com/paritytech/polkadot-sdk", branch = "release-polkadot-v1.1.0"  }
sp-timestamp = { git = "https://github.com/paritytech/polkadot-sdk", branch = "release-polkadot-v1.1.0"  }
sp-blockchain = { git = "https://github.com/paritytech/polkadot-sdk", branch = "release-polkadot-v1.1.0"  }
sp-block-builder = { git = "https://github.com/paritytech/polkadot-sdk", branch = "release-polkadot-v1.1.0" }
sp-version = { git = "https://github.com/paritytech/polkadot-sdk", branch = "release-polkadot-v1.1.0"  }
sp-externalities = { git = "https://github.com/paritytech/polkadot-sdk", branch = "release-polkadot-v1.1.0"  }

sc-client-api = { git = "https://github.com/paritytech/polkadot-sdk", branch = "release-polkadot-v1.1.0" }
sc-offchain = { git = "https://github.com/paritytech/polkadot-sdk", branch = "release-polkadot-v1.1.0"  }
sc-basic-authorship = { git = "https://github.com/paritytech/polkadot-sdk", branch = "release-polkadot-v1.1.0"  }
sc-consensus-aura = { git = "https://github.com/paritytech/polkadot-sdk", branch = "release-polkadot-v1.1.0"  }
sc-consensus-grandpa = { git = "https://github.com/paritytech/polkadot-sdk", branch = "release-polkadot-v1.1.0"  }
sc-executor = { git = "https://github.com/paritytech/polkadot-sdk", branch = "release-polkadot-v1.1.0"  }
sc-network = { git = "https://github.com/paritytech/polkadot-sdk", branch = "release-polkadot-v1.1.0"  }
sc-network-common = { git = "https://github.com/paritytech/polkadot-sdk", branch = "release-polkadot-v1.1.0"  }
sc-network-sync = { git = "https://github.com/paritytech/polkadot-sdk", branch = "release-polkadot-v1.1.0"  }
sc-service = { git = "https://github.com/paritytech/polkadot-sdk", branch = "release-polkadot-v1.1.0"  }
sc-telemetry = { git = "https://github.com/paritytech/polkadot-sdk", branch = "release-polkadot-v1.1.0"  }
sc-transaction-pool-api = { git = "https://github.com/paritytech/polkadot-sdk", branch = "release-polkadot-v1.1.0"  }
sc-cli = { git = "https://github.com/paritytech/polkadot-sdk", branch = "release-polkadot-v1.1.0"  }
sc-consensus = { git = "https://github.com/paritytech/polkadot-sdk", branch = "release-polkadot-v1.1.0" }
sc-transaction-pool = { git = "https://github.com/paritytech/polkadot-sdk", branch = "release-polkadot-v1.1.0"  }
sc-rpc-api = { git = "https://github.com/paritytech/polkadot-sdk", branch = "release-polkadot-v1.1.0"  }
sc-rpc-spec-v2 = { git = "https://github.com/paritytech/polkadot-sdk", branch = "release-polkadot-v1.1.0"  }
parity-scale-codec = "3.6.5"

substrate-build-script-utils = { git = "https://github.com/paritytech/polkadot-sdk", branch = "release-polkadot-v1.1.0" }
pallet-im-online = { git = "https://github.com/paritytech/polkadot-sdk", branch = "release-polkadot-v1.1.0"  }
substrate-frame-rpc-system = { git = "https://github.com/paritytech/polkadot-sdk", branch = "release-polkadot-v1.1.0"  }
pallet-transaction-payment-rpc = { git = "https://github.com/paritytech/polkadot-sdk", branch = "release-polkadot-v1.1.0"  }
scale-info = "2.10.0"

frame-system = { git = "https://github.com/paritytech/polkadot-sdk", branch = "release-polkadot-v1.1.0"  }
frame-support = { git = "https://github.com/paritytech/polkadot-sdk", branch = "release-polkadot-v1.1.0"  }
frame-executive = { git = "https://github.com/paritytech/polkadot-sdk", branch = "release-polkadot-v1.1.0"  }

pallet-balances = { git = "https://github.com/paritytech/polkadot-sdk", branch = "release-polkadot-v1.1.0"  }
pallet-timestamp = { git = "https://github.com/paritytech/polkadot-sdk", branch = "release-polkadot-v1.1.0"  }

mpc-net = { git = "https://github.com/webb-tools/zk-SaaS/", rev = "769c49ad6cc98308da35db2e4e0752cbaacc3aa0" }
dist-primitives = { git = "https://github.com/webb-tools/zk-SaaS/", rev = "769c49ad6cc98308da35db2e4e0752cbaacc3aa0" }
secret-sharing = { git = "https://github.com/webb-tools/zk-SaaS/", rev = "769c49ad6cc98308da35db2e4e0752cbaacc3aa0" }
groth16 = { git = "https://github.com/webb-tools/zk-SaaS/", rev = "769c49ad6cc98308da35db2e4e0752cbaacc3aa0" }

# ARK Libraries
ark-std = { version = "0.4.0", default-features = false, features = [ "print-trace", "std" ] }
ark-crypto-primitives = { version = "0.4.0", default-features = false }
ark-ff = { version = "0.4.2", default-features = false }
ark-poly = { version = "0.4.2", default-features = false }
ark-ec = { version = "0.4.2", default-features = false }
ark-relations = { version = "0.4.0", default-features = false }
ark-serialize = { version = "0.4.2", default-features = false, features = [ "derive" ] }
ark-groth16 = { version = "0.4.0", default-features = false }
ark-circom = { git = "https://github.com/webb-tools/ark-circom.git" }
# ARK curves
ark-bn254 = { version = "0.4.0", default-features = false, features = ["curve"] }

tokio-rustls = "0.24.1"
tokio = "1.32.0"
bincode2 = "2"
futures-util = "0.3.30"
serde = "1.0.188"
async-trait = "0.1.73"
log = "0.4.20"
parking_lot = "0.12.1"
futures = "0.3.30"
hex = "0.4.3"
auto_impl = "1.1.0"
uuid = "1.4.1"
bytes = "1.5.0"
serde_bytes = "0.11.12"
itertools = "0.12.0"
strum = "0.25.0"
clap = "4.0.32"
hex-literal = "0.4.1"
rand = "0.8.5"
rand_chacha = "0.3.1"
jsonrpsee = "0.16.2"
linked-hash-map = "0.5.6"
k256 = "0.13.2"
anyhow = "1.0.79"
libsecp256k1 = "0.7.1"
rayon = { version = "1.8.0" }
<<<<<<< HEAD
thiserror = { version = "1.0" }
=======
substrate-prometheus-endpoint = { git = "https://github.com/paritytech/polkadot-sdk", branch = "release-polkadot-v1.1.0" }
lazy_static = "1.4.0"
sqlx = "=0.7.1"
>>>>>>> 65cd3ff0
<|MERGE_RESOLUTION|>--- conflicted
+++ resolved
@@ -141,10 +141,7 @@
 anyhow = "1.0.79"
 libsecp256k1 = "0.7.1"
 rayon = { version = "1.8.0" }
-<<<<<<< HEAD
 thiserror = { version = "1.0" }
-=======
 substrate-prometheus-endpoint = { git = "https://github.com/paritytech/polkadot-sdk", branch = "release-polkadot-v1.1.0" }
 lazy_static = "1.4.0"
-sqlx = "=0.7.1"
->>>>>>> 65cd3ff0
+sqlx = "=0.7.1"