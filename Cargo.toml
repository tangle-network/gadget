--- conflicted
+++ resolved
@@ -23,11 +23,7 @@
 stub-protocol = { path = "./protocols/stub" }
 dfns-cggmp21-protocol = { path = "./protocols/dfns-cggmp21" }
 zcash-frost-protocol = { path = "./protocols/zcash-frost" }
-<<<<<<< HEAD
-silent-shard-dkls23-ll-protocol = { path = "./protocols/silent-shard-dkls23-ll" }
 wsts-protocol = { path = "./protocols/wsts" }
-=======
->>>>>>> 0f3ae6d4
 test-utils = { path = "./test-utils" }
 protocol-macros = { path = "./protocol-macros" }
 
@@ -69,11 +65,7 @@
 # frost-taproot = { path = "../tangle/pallets/dkg/frost/frost-taproot" }
 
 bls12_381_plus = "0.8.13"
-<<<<<<< HEAD
-dkls23-ll = { git = "https://github.com/drewstone/silent-shard-dkls23-ll.git", branch = "drew/thiserror-dep" }
 wsts = "3.0.0"
-=======
->>>>>>> 0f3ae6d4
 
 sp-core = { git = "https://github.com/paritytech/polkadot-sdk", branch = "release-polkadot-v1.7.0" }
 sp-io = { git = "https://github.com/paritytech/polkadot-sdk", branch = "release-polkadot-v1.7.0" }
