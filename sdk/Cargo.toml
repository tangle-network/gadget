[package]
name = "gadget-sdk"
version = "0.1.1"
authors.workspace = true
edition.workspace = true
homepage.workspace = true
repository.workspace = true
description = "SDK for building Blueprints and gadget on Tangle Network"
license.workspace = true


[dependencies]
auto_impl = { workspace = true }
elliptic-curve = { workspace = true, features = ["alloc", "sec1"] }
<<<<<<< HEAD
=======
failure = { workspace = true, optional = true }
>>>>>>> d9783f7b
getrandom = { workspace = true, optional = true }
hex = { workspace = true, features = ["alloc"] }
http-body-util = { workspace = true, optional = true }
lock_api = { workspace = true }
nix = { workspace = true, optional = true }
sqlx = { workspace = true, features = ["runtime-tokio-rustls", "sqlite"], optional = true }
parking_lot = { workspace = true, optional = true }
rand = { workspace = true, features = ["alloc"] }
thiserror = { workspace = true }
structopt = { workspace = true }
url = { workspace = true, features = ["serde"] }

# Keystore deps
ed25519-zebra = { workspace = true }
k256 = { workspace = true, features = ["ecdsa", "ecdsa-core", "arithmetic"] }
schnorrkel = { workspace = true }
w3f-bls = { workspace = true }
eigensdk-rs = { workspace = true }
ark-serialize = { workspace = true }
ark-ff = { workspace = true }
ark-ec = { workspace = true }
subxt-core = { workspace = true, features = ["substrate-compat"] }

# Metrics deps
hyper = { workspace = true, features = ["http1", "server"], optional = true }
hyper-util = { workspace = true, features = ["server"], optional = true }
prometheus = { workspace = true }
tokio = { workspace = true, optional = true }

# Logging deps
log = { workspace = true }
tracing = { workspace = true, features = ["log"] }

# Networking deps
async-trait = { workspace = true }
bincode = { workspace = true }
futures = { workspace = true }
gadget-io = { workspace = true }
round-based = { workspace = true, features = ["derive"] }
serde = { workspace = true, features = ["derive"] }
serde_json = { workspace = true }

# Substrate
sp-core = { workspace = true, features = ["full_crypto"] }
sp-io = { workspace = true }

# Event Watchers and Handlers
backon = { workspace = true, optional = true }
subxt = { workspace = true, optional = true }
subxt-signer = { workspace = true, features = ["sr25519"] }
tangle-subxt = { workspace = true }

# EVM Event Watchers and Handlers
alloy-contract = { workspace = true }
alloy-network = { workspace = true }
alloy-primitives = { workspace = true }
alloy-provider = { workspace = true, optional = true }
alloy-rpc-types = { workspace = true }
alloy-sol-types = { workspace = true }
alloy-transport = { workspace = true }

# Macros
gadget-blueprint-proc-macro = { workspace = true, default-features = false }

# Benchmarking deps
sysinfo = { workspace = true }

[target.'cfg(not(target_family = "wasm"))'.dependencies.libp2p]
workspace = true
features = [
    "tokio",
    "gossipsub",
    "mdns",
    "noise",
    "macros",
    "yamux",
    "tcp",
    "quic",
    "request-response",
    "cbor",
    "identify",
    "kad",
    "dcutr",
    "relay",
    "ping",
    "dns",
    "autonat",
]

[target.'cfg(not(target_family = "wasm"))'.dev-dependencies]
hyper = { workspace = true, features = ["client"] }

# [dev-dependencies]
# tangle-test-utils = { workspace = true }

[features]
default = ["std"]

std = [
    "dep:alloy-provider",
    "dep:backon",
    "dep:parking_lot",
    "dep:hyper",
    "dep:hyper-util",
    "dep:subxt",
    "dep:tokio",
    "backon/tokio-sleep",
<<<<<<< HEAD
    "dep:getrandom",
=======
    "failure",
    "getrandom",
>>>>>>> d9783f7b
    "gadget-io/std",
    "hex/std",
    "http-body-util",
    "nix",
    "rand/std",
    "rand/std_rng",
    "sp-io/std",
    "sqlx",
    "subxt/native",
    "tangle-subxt/std",
    "tokio/rt-multi-thread",
    "tokio/parking_lot",
    "tokio/process",
    "gadget-blueprint-proc-macro/std",
]
wasm = [
    "dep:backon",
    "dep:subxt",
    "dep:tokio",
    "backon/gloo-timers-sleep",
    "gadget-io/wasm-bindgen",
    "getrandom?/js",
    "subxt/web",
    "tangle-subxt/web",
]

# Randomness
getrandom = ["dep:getrandom", "rand/getrandom"]<|MERGE_RESOLUTION|>--- conflicted
+++ resolved
@@ -12,10 +12,6 @@
 [dependencies]
 auto_impl = { workspace = true }
 elliptic-curve = { workspace = true, features = ["alloc", "sec1"] }
-<<<<<<< HEAD
-=======
-failure = { workspace = true, optional = true }
->>>>>>> d9783f7b
 getrandom = { workspace = true, optional = true }
 hex = { workspace = true, features = ["alloc"] }
 http-body-util = { workspace = true, optional = true }
@@ -123,12 +119,7 @@
     "dep:subxt",
     "dep:tokio",
     "backon/tokio-sleep",
-<<<<<<< HEAD
     "dep:getrandom",
-=======
-    "failure",
-    "getrandom",
->>>>>>> d9783f7b
     "gadget-io/std",
     "hex/std",
     "http-body-util",
