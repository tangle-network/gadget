[package]
name = "gadget-sdk"
version = "0.1.0"
authors.workspace = true
edition.workspace = true
homepage.workspace = true
repository.workspace = true


[dependencies]
thiserror = { workspace = true }
tracing = { workspace = true }
async-trait = { workspace = true }
futures = { workspace = true }
parking_lot = { workspace = true }
rand_core = { version = "0.6.4", default-features = false }
rand = { workspace = true, optional = true }
hex = { version = "0.4.3", default-features = false }

# Keystore deps
<<<<<<< HEAD
k256 = { version = "0.13", default-features = false, features = ["arithmetic", "ecdsa"], optional = true  }
elliptic-curve = { version = "0.13", default-features = false, optional = true }
ed25519-zebra = { version = "4", default-features = false, features = [], optional = true }
schnorrkel = { version = "0.11.4", features = ["preaudit_deprecated"], default-features = false, optional = true }
w3f-bls = { version = "0.1.3", default-features = false, optional = true }

# Metrics deps
hyper = { version = "0.14.16", default-features = false, features = ["http1", "server", "tcp"], optional = true }
log = { workspace = true, default-features = true, optional = true }
prometheus = { version = "0.13.0", default-features = false, optional = true }
tokio = { workspace = true, default-features = false, optional = true }

# Logging deps
tracing-log = { version = "0.2.0", default-features = false, optional = true }
slog = { version = "2.7.0", default-features = false, optional = true }

# Event Watchers and Handlers
subxt = { workspace = true, default-features = false, optional = true }
backoff = { version = "0.4.0", features = ["tokio"], optional = true }
=======
k256 = { version = "0.13.3", optional = true }
ed25519-zebra = { version = "4", default-features = false, optional = true, features = [] }
schnorrkel = { version = "0.11.4", default-features = false, optional = true, features = ["preaudit_deprecated", "getrandom"] }
w3f-bls = { version = "0.1.3", default-features = false, optional = true }

# Metrics deps
hyper = { version = "0.14.29", default-features = false, features = ["http1", "server", "tcp"], optional = true }
log = { workspace = true, default-features = true }
prometheus = { version = "0.13.0", default-features = false, optional = true }
tokio = { version = "1.22.0", features = ["rt-multi-thread", "parking_lot"], optional = true }

# Logging deps
tracing = "0.1.40"
tracing-log = "0.2.0"
slog = "2.7.0"
tracing-subscriber = "0.3.18"
env_logger = "0.11.3"
tracing-wasm = { version = "0.2.1", optional = true }
>>>>>>> 57159531

# WASM-only deps
getrandom = { version = "0.2.15", optional = true }
wasm-bindgen-test = { version = "0.3.42", optional = true }

[target.'cfg(not(target_family = "wasm"))'.dev-dependencies]
hyper = { version = "0.14.16", default-features = false, features = ["client"] }
slog-term = { version = "2.9.1" }

[features]
default = ["full", "std"]
std = [
  "alloc",
  "rand",
  "getrandom",
  "hex/std",
<<<<<<< HEAD
  "elliptic-curve/std"
=======
  "prometheus",
  "tokio",
  "hyper",
>>>>>>> 57159531
]
alloc = ["k256/alloc", "rand_core/alloc", "hex/alloc", "schnorrkel/alloc"]
full = [
  "keystore",
  "getrandom",
  "metrics",
  "logging",
  "events-watcher"
]
wasm = [
  "getrandom/js",
  "tracing-wasm",
  "wasm-bindgen-test",
]

# Randomness
getrandom = ["rand_core/getrandom"]

# Keystore features
keystore = [
  "keystore-ecdsa",
  "keystore-sr25519",
  "keystore-ed25519",
  "keystore-bls381",
  "keystore-fs",
]
keystore-ecdsa = ["k256", "elliptic-curve/sec1"]
keystore-sr25519 = ["schnorrkel"]
keystore-ed25519 = ["ed25519-zebra"]
keystore-bls381 = ["w3f-bls"]
# Keystore backends
# Requires: std
keystore-fs = []

metrics = ["hyper", "log", "prometheus", "tokio"]
logging = ["tracing-log", "slog"]

events-watcher = ["subxt/jsonrpsee", "subxt/native", "backoff", "tokio/time"]
<|MERGE_RESOLUTION|>--- conflicted
+++ resolved
@@ -9,36 +9,12 @@
 
 [dependencies]
 thiserror = { workspace = true }
-tracing = { workspace = true }
-async-trait = { workspace = true }
-futures = { workspace = true }
 parking_lot = { workspace = true }
 rand_core = { version = "0.6.4", default-features = false }
 rand = { workspace = true, optional = true }
-hex = { version = "0.4.3", default-features = false }
+hex = { workspace = true, default-features = false }
 
 # Keystore deps
-<<<<<<< HEAD
-k256 = { version = "0.13", default-features = false, features = ["arithmetic", "ecdsa"], optional = true  }
-elliptic-curve = { version = "0.13", default-features = false, optional = true }
-ed25519-zebra = { version = "4", default-features = false, features = [], optional = true }
-schnorrkel = { version = "0.11.4", features = ["preaudit_deprecated"], default-features = false, optional = true }
-w3f-bls = { version = "0.1.3", default-features = false, optional = true }
-
-# Metrics deps
-hyper = { version = "0.14.16", default-features = false, features = ["http1", "server", "tcp"], optional = true }
-log = { workspace = true, default-features = true, optional = true }
-prometheus = { version = "0.13.0", default-features = false, optional = true }
-tokio = { workspace = true, default-features = false, optional = true }
-
-# Logging deps
-tracing-log = { version = "0.2.0", default-features = false, optional = true }
-slog = { version = "2.7.0", default-features = false, optional = true }
-
-# Event Watchers and Handlers
-subxt = { workspace = true, default-features = false, optional = true }
-backoff = { version = "0.4.0", features = ["tokio"], optional = true }
-=======
 k256 = { version = "0.13.3", optional = true }
 ed25519-zebra = { version = "4", default-features = false, optional = true, features = [] }
 schnorrkel = { version = "0.11.4", default-features = false, optional = true, features = ["preaudit_deprecated", "getrandom"] }
@@ -57,7 +33,6 @@
 tracing-subscriber = "0.3.18"
 env_logger = "0.11.3"
 tracing-wasm = { version = "0.2.1", optional = true }
->>>>>>> 57159531
 
 # WASM-only deps
 getrandom = { version = "0.2.15", optional = true }
@@ -74,21 +49,13 @@
   "rand",
   "getrandom",
   "hex/std",
-<<<<<<< HEAD
-  "elliptic-curve/std"
-=======
   "prometheus",
   "tokio",
   "hyper",
->>>>>>> 57159531
 ]
-alloc = ["k256/alloc", "rand_core/alloc", "hex/alloc", "schnorrkel/alloc"]
+alloc = ["rand_core/alloc", "hex/alloc"]
 full = [
   "keystore",
-  "getrandom",
-  "metrics",
-  "logging",
-  "events-watcher"
 ]
 wasm = [
   "getrandom/js",
@@ -107,15 +74,10 @@
   "keystore-bls381",
   "keystore-fs",
 ]
-keystore-ecdsa = ["k256", "elliptic-curve/sec1"]
+keystore-ecdsa = ["k256"]
 keystore-sr25519 = ["schnorrkel"]
 keystore-ed25519 = ["ed25519-zebra"]
 keystore-bls381 = ["w3f-bls"]
 # Keystore backends
 # Requires: std
-keystore-fs = []
-
-metrics = ["hyper", "log", "prometheus", "tokio"]
-logging = ["tracing-log", "slog"]
-
-events-watcher = ["subxt/jsonrpsee", "subxt/native", "backoff", "tokio/time"]
+keystore-fs = []