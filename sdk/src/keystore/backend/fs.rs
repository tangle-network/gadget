//! Filesystem-based keystore backend.

use crate::keystore::bn254::Public;
<<<<<<< HEAD
=======
use crate::keystore::ecdsa::Secret;
>>>>>>> ea0aadb5
use crate::keystore::{
    bls381, bn254, ecdsa, ed25519, sr25519, Backend, Error, KeystoreUriSanitizer,
};
use crate::{debug, warn};
use alloc::string::ToString;
use ark_serialize::CanonicalSerialize;
use core::str::FromStr;
use std::{fs, io::Write, path::PathBuf};

#[derive(Debug, Clone, Copy, PartialEq, Eq)]
#[repr(u16)]
enum KeyType {
    Sr25519 = 0x00,
    Ed25519 = 0x01,
    Ecdsa = 0x02,
    Bls381 = 0x03,
    BlsBn254 = 0x04,
}

/// The filesystem keystore backend.
///
/// This stores keys in files, where each file is named after the public key and contains the
/// private key.
#[derive(Debug, Clone, PartialEq, Eq)]
pub struct FilesystemKeystore {
    /// The root directory where the keys are stored.
    root: PathBuf,
}

impl FilesystemKeystore {
    /// Open the store at the given path.
    ///
    /// # Errors
    ///
    /// An error will be returned if the root directory cannot be created.
    pub fn open<T: KeystoreUriSanitizer>(path: T) -> Result<Self, Error> {
        let root = path.sanitize_file_path();
        fs::create_dir_all(&root)?;

        Ok(Self { root })
    }

    /// Write the given `data` to `file`.
    fn write_to_file(file: PathBuf, data: &[u8]) -> Result<(), Error> {
        println!("Writing to {:?}", file);
        let mut file = fs::File::create(file).unwrap();

        #[cfg(target_family = "unix")]
        {
            use std::os::unix::fs::PermissionsExt;
            file.set_permissions(fs::Permissions::from_mode(0o600))?;
        }

        file.write_all(data)?;
        file.flush()?;
        Ok(())
    }

    /// Get the file path for the given public key and key type.
    fn key_file_path(&self, public: &[u8], key_type: KeyType) -> PathBuf {
        let key_type = key_type as u16;
        let public_key = hex::encode(public);
        let key_type = hex::encode(key_type.to_be_bytes());
        let file_name = format!("{key_type}{public_key}");
        self.root.join(file_name)
    }

    /// Get the key phrase for a given public key and key type.
    fn secret_by_type(&self, public: &[u8], key_type: KeyType) -> Result<Option<Vec<u8>>, Error> {
        let path = self.key_file_path(public, key_type);
        if path.exists() {
            let content = fs::read(&path)?;
            if content.is_empty() {
                return Ok(None);
            }
            // check if the contents are hex encoded
            // if so, we need to decode them
            if content.iter().all(|&b| b.is_ascii_hexdigit()) {
                if let Ok(decoded) = hex::decode(&content) {
                    debug!("Decoded hex-encoded key from file {:?}", path);
                    Ok(Some(decoded))
                } else {
                    warn!("Invalid hex encoding in file {:?}", path);
                    Ok(None)
                }
            } else {
                Ok(Some(content))
            }
        } else {
            Ok(None)
        }
    }

    /// Iterate over all public keys of a given key type.
    /// skipping any invalid files.
    fn iter_keys(&self, key_type: KeyType) -> Box<dyn Iterator<Item = Vec<u8>>> {
        let key_type_u16 = key_type as u16;
        let key_type_bytes = key_type_u16.to_be_bytes();
        let prefix = hex::encode(key_type_bytes);
        let res = fs::read_dir(&self.root);
        match res {
            Ok(r) => Box::new(r.filter_map(move |entry| {
                let entry = entry.ok()?;
                let file_name = entry.file_name().into_string().ok()?;

                // If the key type is BlsBn254, search for .pub files. Otherwise, search normally
                if file_name.starts_with(&prefix) {
                    if key_type == KeyType::BlsBn254 {
<<<<<<< HEAD
                        if file_name.ends_with(".pub") {
=======
                        if entry.path().extension().is_some() {
>>>>>>> ea0aadb5
                            let public_key_path = entry.path();
                            let public_key_bytes = fs::read(public_key_path).ok()?;
                            Some(public_key_bytes)
                        } else {
                            None
                        }
                    } else {
                        let public_key_file = file_name.strip_prefix(&prefix)?;
                        hex::decode(public_key_file).ok()
                    }
                } else {
                    None
                }
            })),
            Err(_) => Box::new(core::iter::empty()),
        }
    }
}

impl Backend for FilesystemKeystore {
    fn sr25519_generate_new(&self, seed: Option<&[u8]>) -> Result<sr25519::Public, Error> {
        let secret = sr25519::generate_with_optional_seed(seed)?;
        let public = secret.to_public();
        let path = self.key_file_path(public.as_ref(), KeyType::Sr25519);
        Self::write_to_file(path, &secret.to_bytes())?;
        Ok(public)
    }

    fn sr25519_sign(
        &self,
        public: &sr25519::Public,
        msg: &[u8],
    ) -> Result<Option<sr25519::Signature>, Error> {
        let secret_bytes = self.secret_by_type(public.as_ref(), KeyType::Sr25519)?;
        if let Some(buf) = secret_bytes {
            let secret = sr25519::secret_from_bytes(&buf)?;
            Ok(Some(sr25519::sign(&secret, msg)?))
        } else {
            Ok(None)
        }
    }

    fn ed25519_generate_new(&self, seed: Option<&[u8]>) -> Result<ed25519::Public, Error> {
        let secret = ed25519::generate_with_optional_seed(seed)?;
        let public = ed25519::to_public(&secret);
        let path = self.key_file_path(public.as_ref(), KeyType::Ed25519);
        Self::write_to_file(path, secret.as_ref())?;
        Ok(public)
    }

    fn ed25519_sign(
        &self,
        public: &ed25519::Public,
        msg: &[u8],
    ) -> Result<Option<ed25519::Signature>, Error> {
        let secret_bytes = self.secret_by_type(public.as_ref(), KeyType::Ed25519)?;
        if let Some(buf) = secret_bytes {
            let secret = ed25519::secret_from_bytes(&buf)?;
            Ok(Some(ed25519::sign(&secret, msg)))
        } else {
            Ok(None)
        }
    }

    fn ecdsa_generate_new(&self, seed: Option<&[u8]>) -> Result<ecdsa::Public, Error> {
        let secret = ecdsa::generate_with_optional_seed(seed)
            .map_err(|err| Error::Ecdsa(err.to_string()))?;
        let public = secret.public_key();
        let path = self.key_file_path(&public.to_sec1_bytes(), KeyType::Ecdsa);
        Self::write_to_file(path, &secret.to_bytes()[..])?;
        Ok(public)
    }

    fn ecdsa_generate_from_string(&self, string: &str) -> Result<ecdsa::Public, Error> {
        let secret = Secret::from_slice(hex::decode(string).unwrap().as_slice()).unwrap();
        let public = secret.public_key();
        let path = self.key_file_path(&public.to_sec1_bytes(), KeyType::Ecdsa);
        Self::write_to_file(path, &secret.to_bytes()[..])?;
        Ok(public)
    }

    fn ecdsa_sign(
        &self,
        public: &ecdsa::Public,
        msg: &[u8],
    ) -> Result<Option<ecdsa::Signature>, Error> {
        let secret_bytes = self.secret_by_type(&public.to_sec1_bytes(), KeyType::Ecdsa)?;
        if let Some(buf) = secret_bytes {
            let secret =
                ecdsa::secret_from_bytes(&buf).map_err(|err| Error::Ecdsa(err.to_string()))?;
            Ok(Some(ecdsa::sign(&secret, msg)))
        } else {
            Ok(None)
        }
    }

    fn bls381_generate_new(&self, seed: Option<&[u8]>) -> Result<bls381::Public, Error> {
        use w3f_bls::SerializableToBytes;

        let secret = bls381::generate_with_optional_seed(seed);
        let public = bls381::to_public(&secret);
        let path = self.key_file_path(&public.to_bytes(), KeyType::Bls381);
        Self::write_to_file(path, &secret.to_bytes())?;
        Ok(public)
    }

    fn bls381_sign(
        &self,
        public: &bls381::Public,
        msg: &[u8],
    ) -> Result<Option<bls381::Signature>, Error> {
        use w3f_bls::SerializableToBytes;

        let secret_bytes = self.secret_by_type(&public.to_bytes(), KeyType::Bls381)?;
        if let Some(buf) = secret_bytes {
            let mut secret = bls381::secret_from_bytes(&buf);
            Ok(Some(bls381::sign(&mut secret, msg)))
        } else {
            Ok(None)
        }
    }

    fn bls_bn254_generate_new(&self, seed: Option<&[u8]>) -> Result<bn254::Public, Error> {
        let secret = bn254::generate_with_optional_seed(seed)?;
        let pair = eigensdk::crypto_bls::BlsKeyPair::new(secret.to_string())
            .map_err(|e| Error::BlsBn254(e.to_string()))?;
        let public = pair.public_key();
        let path = self.key_file_path(
            bn254::hash_public(public.clone())?.as_bytes(),
            KeyType::BlsBn254,
        );

        // Serialize and store the secret key
        let mut secret_bytes = Vec::new();
        secret
            .serialize_uncompressed(&mut secret_bytes)
            .map_err(|e| Error::BlsBn254(e.to_string()))?;
        Self::write_to_file(path.clone(), &secret_bytes)?;

        // Store the public key in metadata file
        let public_key_path = path.with_extension("pub");
        Self::write_to_file(
            public_key_path,
            serde_json::to_vec(&public)
                .map_err(|e| Error::BlsBn254(e.to_string()))?
                .as_slice(),
        )?;
<<<<<<< HEAD

        Ok(public)
    }

    fn bls_bn254_generate_from_secret(&self, secret: String) -> Result<Public, Error> {
=======
        Ok(public)
    }

    fn bls_bn254_generate_from_string(&self, secret: String) -> Result<Public, Error> {
>>>>>>> ea0aadb5
        let pair = eigensdk::crypto_bls::BlsKeyPair::new(secret.clone())
            .map_err(|e| Error::BlsBn254(e.to_string()))?;

        let public = pair.public_key();

        let path = self.key_file_path(
            bn254::hash_public(public.clone())?.as_bytes(),
            KeyType::BlsBn254,
        );
        let secret = bn254::Secret::from_str(&secret)
            .map_err(|_| Error::BlsBn254("Invalid BLS BN254 secret".to_string()))?;

        // Serialize and store the secret key
        let mut secret_bytes = Vec::new();
        secret
            .serialize_uncompressed(&mut secret_bytes)
            .map_err(|e| Error::BlsBn254(e.to_string()))?;
        Self::write_to_file(path.clone(), &secret_bytes)?;

        // Store the public key in metadata file
        let public_key_path = path.with_extension("pub");
        Self::write_to_file(
            public_key_path,
            serde_json::to_vec(&public)
                .map_err(|e| Error::BlsBn254(e.to_string()))?
                .as_slice(),
        )?;

        Ok(public)
    }

    fn bls_bn254_sign(
        &self,
        public: &bn254::Public,
        msg: &[u8; 32],
    ) -> Result<Option<bn254::Signature>, Error> {
        let hashed_public = bn254::hash_public(public.clone())?;
        let secret_bytes = self.secret_by_type(hashed_public.as_bytes(), KeyType::BlsBn254)?;
        if let Some(buf) = secret_bytes {
            let mut secret = bn254::secret_from_bytes(&buf)?;
            Ok(Some(bn254::sign(&mut secret, msg)))
        } else {
            Ok(None)
        }
    }

    fn expose_sr25519_secret(
        &self,
        public: &sr25519::Public,
    ) -> Result<Option<sr25519::Secret>, Error> {
        let secret_bytes = self.secret_by_type(public.as_ref(), KeyType::Sr25519)?;
        if let Some(buf) = secret_bytes {
            let secret = sr25519::secret_from_bytes(&buf)?;
            Ok(Some(secret))
        } else {
            Ok(None)
        }
    }

    fn expose_ecdsa_secret(&self, public: &ecdsa::Public) -> Result<Option<ecdsa::Secret>, Error> {
        let secret_bytes = self.secret_by_type(&public.to_sec1_bytes(), KeyType::Ecdsa)?;
        if let Some(buf) = secret_bytes {
            Ok(Some(
                ecdsa::secret_from_bytes(&buf).map_err(|err| Error::Ecdsa(err.to_string()))?,
            ))
        } else {
            Ok(None)
        }
    }

    fn get_ecdsa_signer_string(&self, public: &ecdsa::Public) -> Result<String, Error> {
        let read_secret = self
            .expose_ecdsa_secret(public)?
            .ok_or(Error::Ecdsa("Failed to expose secret".to_string()))?;
        let hex_secret = hex::encode(read_secret.to_bytes().as_slice());
        Ok(hex_secret)
    }

    fn expose_ed25519_secret(
        &self,
        public: &ed25519::Public,
    ) -> Result<Option<ed25519::Secret>, Error> {
        let secret_bytes = self.secret_by_type(public.as_ref(), KeyType::Ed25519)?;
        if let Some(buf) = secret_bytes {
            Ok(Some(ed25519::secret_from_bytes(&buf)?))
        } else {
            Ok(None)
        }
    }

    fn expose_bls381_secret(
        &self,
        public: &bls381::Public,
    ) -> Result<Option<bls381::Secret>, Error> {
        use w3f_bls::SerializableToBytes;

        let secret_bytes = self.secret_by_type(&public.to_bytes(), KeyType::Bls381)?;
        if let Some(buf) = secret_bytes {
            Ok(Some(bls381::secret_from_bytes(&buf)))
        } else {
            Ok(None)
        }
    }

    fn expose_bls_bn254_secret(
        &self,
        public: &bn254::Public,
    ) -> Result<Option<bn254::Secret>, Error> {
        let hashed_public = bn254::hash_public(public.clone())?;
        let secret_bytes = self.secret_by_type(hashed_public.as_bytes(), KeyType::BlsBn254)?;
        if let Some(buf) = secret_bytes {
            Ok(Some(bn254::secret_from_bytes(&buf)?))
        } else {
            Ok(None)
        }
    }

    fn iter_sr25519(&self) -> impl Iterator<Item = sr25519::Public> {
        self.iter_keys(KeyType::Sr25519)
            .flat_map(|b| sr25519::Public::from_bytes(&b))
    }

    fn iter_ecdsa(&self) -> impl Iterator<Item = ecdsa::Public> {
        self.iter_keys(KeyType::Ecdsa)
            .flat_map(|b| ecdsa::Public::from_sec1_bytes(&b))
    }

    fn iter_ed25519(&self) -> impl Iterator<Item = ed25519::Public> {
        self.iter_keys(KeyType::Ed25519)
            .flat_map(|b| ed25519::Public::try_from(b.as_slice()))
    }

    fn iter_bls381(&self) -> impl Iterator<Item = bls381::Public> {
        use w3f_bls::SerializableToBytes;

        self.iter_keys(KeyType::Bls381)
            .flat_map(|b| bls381::Public::from_bytes(b.as_slice()))
    }

    fn iter_bls_bn254(&self) -> impl Iterator<Item = bn254::Public> {
        self.iter_keys(KeyType::BlsBn254)
            .flat_map(|b| serde_json::from_slice(&b).ok())
    }
}<|MERGE_RESOLUTION|>--- conflicted
+++ resolved
@@ -1,10 +1,7 @@
 //! Filesystem-based keystore backend.
 
 use crate::keystore::bn254::Public;
-<<<<<<< HEAD
-=======
 use crate::keystore::ecdsa::Secret;
->>>>>>> ea0aadb5
 use crate::keystore::{
     bls381, bn254, ecdsa, ed25519, sr25519, Backend, Error, KeystoreUriSanitizer,
 };
@@ -49,8 +46,7 @@
 
     /// Write the given `data` to `file`.
     fn write_to_file(file: PathBuf, data: &[u8]) -> Result<(), Error> {
-        println!("Writing to {:?}", file);
-        let mut file = fs::File::create(file).unwrap();
+        let mut file = fs::File::create(file)?;
 
         #[cfg(target_family = "unix")]
         {
@@ -113,11 +109,7 @@
                 // If the key type is BlsBn254, search for .pub files. Otherwise, search normally
                 if file_name.starts_with(&prefix) {
                     if key_type == KeyType::BlsBn254 {
-<<<<<<< HEAD
-                        if file_name.ends_with(".pub") {
-=======
                         if entry.path().extension().is_some() {
->>>>>>> ea0aadb5
                             let public_key_path = entry.path();
                             let public_key_bytes = fs::read(public_key_path).ok()?;
                             Some(public_key_bytes)
@@ -265,18 +257,10 @@
                 .map_err(|e| Error::BlsBn254(e.to_string()))?
                 .as_slice(),
         )?;
-<<<<<<< HEAD
-
-        Ok(public)
-    }
-
-    fn bls_bn254_generate_from_secret(&self, secret: String) -> Result<Public, Error> {
-=======
         Ok(public)
     }
 
     fn bls_bn254_generate_from_string(&self, secret: String) -> Result<Public, Error> {
->>>>>>> ea0aadb5
         let pair = eigensdk::crypto_bls::BlsKeyPair::new(secret.clone())
             .map_err(|e| Error::BlsBn254(e.to_string()))?;
 
