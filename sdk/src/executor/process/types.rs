use super::error::Error;
use crate::executor::process::utils::*;
use crate::executor::OS_COMMAND;
use crate::info;
use crate::{craft_child_process, run_command};
use nix::libc::pid_t;
use nix::sys::signal;
use nix::sys::signal::Signal;
use serde::{Deserialize, Deserializer, Serialize, Serializer};
use std::ffi::OsString;
use std::time::Duration;
use sysinfo::ProcessStatus::{
    Dead, Idle, LockBlocked, Parked, Run, Sleep, Stop, Tracing, UninterruptibleDiskSleep, Unknown,
    Wakekill, Waking, Zombie,
};
use sysinfo::{Pid, ProcessStatus, System};
pub use tokio::process::Child;
use tokio::sync::broadcast;

const DEFAULT_READ_TIMEOUT: u64 = 60; // seconds

/// A process spawned by gadget-executor, running some service or command(s)
#[derive(Serialize, Deserialize, Debug)]
pub struct GadgetProcess {
    /// The command executed
    pub command: String,
    /// The name of the process itself
    pub process_name: OsString,
    /// Process ID
    #[serde(serialize_with = "serialize_pid", deserialize_with = "deserialize_pid")]
    pub pid: Pid,
    /// History of output from process for reviewing/tracking progress
    pub output: Vec<String>,
    /// [Stream](broadcast::Receiver) for output from child process
    #[serde(skip_serializing, skip_deserializing)]
    pub stream: Option<broadcast::Receiver<String>>,
}

fn serialize_pid<S>(pid: &Pid, serializer: S) -> Result<S::Ok, S::Error>
where
    S: Serializer,
{
    serializer.serialize_u32(pid.as_u32())
}

fn deserialize_pid<'de, D>(deserializer: D) -> Result<Pid, D::Error>
where
    D: Deserializer<'de>,
{
    let value = u32::deserialize(deserializer)?;
    Ok(Pid::from_u32(value))
}

impl GadgetProcess {
    pub fn new(
        command: String,
        pid: u32,
        output: Vec<String>,
<<<<<<< HEAD
        stream: broadcast::Receiver<String>,
    ) -> Result<GadgetProcess, Box<dyn Error>> {
=======
        stream: Lines<BufReader<tokio::process::ChildStdout>>,
    ) -> Result<GadgetProcess, Error> {
>>>>>>> 0220edb5
        let s = System::new_all();
        let pid = Pid::from_u32(pid);
        let process_name = s
            .process(pid)
            .ok_or(Error::ProcessNotFound(pid))?
            .name()
            .to_os_string();
        Ok(GadgetProcess {
            command,
            process_name,
            pid,
            output,
            stream: Some(stream),
        })
    }

    /// Resubscribe to this [GadgetProcess]'s output [stream](broadcast::Receiver).
    ///
    /// Essentially clones the output stream of this [GadgetProcess].
    ///
    /// # Errors
    /// - If the [stream](broadcast::Receiver) has died
    /// - If the [GadgetProcess] has been deserialized and the [stream](broadcast::Receiver) is None
    pub fn resubscribe(&self) -> Result<broadcast::Receiver<String>, Box<dyn Error>> {
        match &self.stream {
            Some(stream) => Ok(stream.resubscribe()),
            None => Err(Box::from(format_err!(
                "Failed to resubscribe, stream is None"
            ))),
        }
    }

    /// Continually reads output from this [GadgetProcess], eventually returning a [ProcessOutput].
    ///
    /// Will loop and wait for output from the process, returning upon timeout or completion
    /// of output [stream](broadcast::Receiver).
    pub async fn read_until_timeout(&mut self, timeout: u64) -> ProcessOutput {
        let mut messages = Vec::new();
        if let Some(stream) = &mut self.stream {
            // Read lines until we time out, meaning we are still waiting for output - continue for now
            loop {
                let read_result =
                    tokio::time::timeout(Duration::from_secs(timeout), stream.recv()).await;
                match read_result {
                    Ok(output) => {
                        match output {
                            Err(e) => {
                                info!("{} ended with: {}", self.process_name.to_string_lossy(), e);
                                return ProcessOutput::Exhausted(messages);
                            }
                            Ok(inbound_message) => {
                                if inbound_message.is_empty() {
                                    // Stream is completed - process is finished
                                    info!(
                                        "{} : STREAM COMPLETED - ENDING",
                                        self.process_name.to_string_lossy()
                                    );
                                    return ProcessOutput::Exhausted(messages);
                                } else {
                                    // We received output from child process
                                    info!(
                                        "{} : MESSAGE LOG : {}",
                                        self.process_name.to_string_lossy(),
                                        inbound_message
                                    );
                                    messages.push(inbound_message.clone());
                                    self.output.push(inbound_message);
                                }
                            }
                        }
                    }
                    Err(_timeout) => {
                        info!(
                            "{:?} read attempt timed out after {} second(s), continuing...",
                            self.process_name.clone(),
                            timeout
                        );
                        break;
                    }
                }
            }
            info!("EXECUTOR READ LOOP ENDED");

            if messages.is_empty() {
                ProcessOutput::Waiting
            } else {
                ProcessOutput::Output(messages)
            }
        } else {
            info!(
                "{} encountered read error",
                self.process_name.to_string_lossy()
            );
            ProcessOutput::Waiting
        }
    }

    /// Continually reads output from this [GadgetProcess], eventually returning a [ProcessOutput].
    /// Will loop and wait for output from the process, returns early if no output is received
    /// for a default timeout period of 1 second.
    pub(crate) async fn read_until_default_timeout(&mut self) -> ProcessOutput {
        self.read_until_timeout(DEFAULT_READ_TIMEOUT).await
    }

    /// Continually reads output from this [GadgetProcess], eventually returning a [ProcessOutput].
    /// Will loop and wait for output to contain the specified substring.
    pub async fn read_until_receiving_string(&mut self, substring: String) -> ProcessOutput {
        let mut messages = Vec::new();
        if let Some(stream) = &mut self.stream {
            // Read lines until we receive the desired substring
            loop {
                let read_result = stream.recv().await;
                match read_result {
                    Ok(output) => {
                        let inbound_message = output;
                        if inbound_message.is_empty() {
                            // Stream is completed - process is finished
                            info!(
                                "{} : STREAM COMPLETED - ENDING",
                                self.process_name.to_string_lossy()
                            );
                            return ProcessOutput::Exhausted(messages);
                        } else {
                            // We received output from child process
                            info!(
                                "{} : MESSAGE LOG : {}",
                                self.process_name.to_string_lossy(),
                                inbound_message.clone()
                            );
                            messages.push(inbound_message.clone());
                            self.output.push(inbound_message.clone());
                            if inbound_message.contains(&substring) {
                                // We should now return with the output
                                return ProcessOutput::Output(messages);
                            }
                        }
                    }
                    Err(err) => {
                        info!(
                            "{} read attempt failed: {}",
                            self.process_name.to_string_lossy(),
                            err
                        );
                        break;
                    }
                }
            }
        }
        // Reaching this point means there was some sort of error - we never got the substring
        info!(
            "{} encountered read error",
            self.process_name.to_string_lossy()
        );
        ProcessOutput::Waiting
    }

<<<<<<< HEAD
    /// Restart a [GadgetProcess], killing the previously running process if it exists. Returns the new [GadgetProcess]
    pub(crate) async fn restart_process(&mut self) -> Result<GadgetProcess, Box<dyn Error>> {
=======
    /// Restart a GadgetProcess, killing the previously running process if it exists. Returns the new GadgetProcess
    pub(crate) async fn restart_process(&mut self) -> Result<GadgetProcess, Error> {
>>>>>>> 0220edb5
        // Kill current process running this command
        let s = System::new_all();
        match s.process(self.pid) {
            Some(process) => {
                if process.name() == self.process_name {
                    self.kill()?;
                }
            }
            None => {
                // No need to worry, the previously running process died
                info!(
                    "LOG : Process restart attempt found no process for PID {:?}",
                    self.pid
                );
            }
        }
        run_command!(&self.command.clone())
    }

<<<<<<< HEAD
    /// Checks the status of this [GadgetProcess]
    pub(crate) fn status(&self) -> Result<Status, Box<dyn Error>> {
=======
    /// Checks the status of this GadgetProcess
    pub(crate) fn status(&self) -> Status {
>>>>>>> 0220edb5
        let s = System::new_all();
        match s.process(self.pid) {
            Some(process) => Status::from(process.status()),
            None => {
                // If it isn't found, then the process died
                Status::Dead
            }
        }
    }

    /// Gets process name by PID
    #[allow(dead_code)]
    pub(crate) fn get_name(&self) -> Result<OsString, Error> {
        let s = System::new_all();
        let name = s
            .process(self.pid)
            .ok_or(Error::ProcessNotFound(self.pid))?
            .name();
        Ok(name.into())
    }

<<<<<<< HEAD
    /// Terminates the process depicted by this [GadgetProcess] - will fail if the PID is now being reused
    pub(crate) fn kill(&self) -> Result<(), Box<dyn Error>> {
=======
    /// Terminates the process depicted by this GadgetProcess - will fail if the PID is now being reused
    pub(crate) fn kill(&self) -> Result<(), Error> {
>>>>>>> 0220edb5
        let running_process = self.get_name()?;
        if running_process != self.process_name {
            return Err(Error::ProcessMismatch(
                self.process_name.to_string_lossy().into_owned(),
                running_process.to_string_lossy().into_owned(),
            ));
        }

        signal::kill(
            nix::unistd::Pid::from_raw(self.pid.as_u32() as pid_t),
            Signal::SIGTERM,
        )
        .map_err(Error::KillFailed)?;

        Ok(())
    }
}

#[derive(Debug)]
#[allow(dead_code)]
pub enum ProcessOutput {
    /// Normal collection of output lines from a given process
    Output(Vec<String>),
    /// Output lines from a given process that successfully completed
    Exhausted(Vec<String>),
    /// No output - still waiting for next output from process
    Waiting,
}

#[derive(Debug)]
pub(crate) enum Status {
    /// Process is running or able to run
    Active,
    /// Stopped process
    Inactive,
    /// Sleeping process, either waiting for resources or a signal
    Sleeping,
    /// Zombie process
    Dead,
    /// Other or invalid status - if this occurs, something is likely wrong
    Unknown(String),
}

impl From<ProcessStatus> for Status {
    fn from(value: ProcessStatus) -> Status {
        match value {
            Run | Waking => Status::Active,
            Sleep | UninterruptibleDiskSleep | Parked | LockBlocked | Wakekill => Status::Sleeping,
            Stop | Tracing | Idle => Status::Inactive,
            Dead | Zombie => Status::Dead,
            Unknown(code) => Status::Unknown(format!("Unknown with code {code}")),
        }
    }
}

#[derive(Serialize, Deserialize, Debug)]
pub(crate) struct GadgetInstructionData {
    pub(crate) commands: Vec<CommandData>,
}

#[derive(Serialize, Deserialize, Debug)]
pub(crate) struct CommandData {
    pub(crate) name: String,
    pub(crate) command: CommandOrSequence,
}

#[derive(Serialize, Deserialize, Debug)]
#[serde(untagged)]
pub(crate) enum CommandOrSequence {
    Command(String),
    Sequence(Vec<String>),
}<|MERGE_RESOLUTION|>--- conflicted
+++ resolved
@@ -56,13 +56,8 @@
         command: String,
         pid: u32,
         output: Vec<String>,
-<<<<<<< HEAD
         stream: broadcast::Receiver<String>,
-    ) -> Result<GadgetProcess, Box<dyn Error>> {
-=======
-        stream: Lines<BufReader<tokio::process::ChildStdout>>,
     ) -> Result<GadgetProcess, Error> {
->>>>>>> 0220edb5
         let s = System::new_all();
         let pid = Pid::from_u32(pid);
         let process_name = s
@@ -219,13 +214,8 @@
         ProcessOutput::Waiting
     }
 
-<<<<<<< HEAD
     /// Restart a [GadgetProcess], killing the previously running process if it exists. Returns the new [GadgetProcess]
-    pub(crate) async fn restart_process(&mut self) -> Result<GadgetProcess, Box<dyn Error>> {
-=======
-    /// Restart a GadgetProcess, killing the previously running process if it exists. Returns the new GadgetProcess
     pub(crate) async fn restart_process(&mut self) -> Result<GadgetProcess, Error> {
->>>>>>> 0220edb5
         // Kill current process running this command
         let s = System::new_all();
         match s.process(self.pid) {
@@ -245,13 +235,8 @@
         run_command!(&self.command.clone())
     }
 
-<<<<<<< HEAD
     /// Checks the status of this [GadgetProcess]
-    pub(crate) fn status(&self) -> Result<Status, Box<dyn Error>> {
-=======
-    /// Checks the status of this GadgetProcess
-    pub(crate) fn status(&self) -> Status {
->>>>>>> 0220edb5
+    pub(crate) fn status(&self) -> Result<Status, Error> {
         let s = System::new_all();
         match s.process(self.pid) {
             Some(process) => Status::from(process.status()),
@@ -273,13 +258,8 @@
         Ok(name.into())
     }
 
-<<<<<<< HEAD
     /// Terminates the process depicted by this [GadgetProcess] - will fail if the PID is now being reused
-    pub(crate) fn kill(&self) -> Result<(), Box<dyn Error>> {
-=======
-    /// Terminates the process depicted by this GadgetProcess - will fail if the PID is now being reused
     pub(crate) fn kill(&self) -> Result<(), Error> {
->>>>>>> 0220edb5
         let running_process = self.get_name()?;
         if running_process != self.process_name {
             return Err(Error::ProcessMismatch(
