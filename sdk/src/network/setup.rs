#![allow(unused_results, missing_docs)]
#[cfg(not(target_family = "wasm"))]
use crate::network::gossip::{
    GossipHandle, IntraNodePayload, MyBehaviour, NetworkServiceWithoutSwarm, MAX_MESSAGE_SIZE,
};
use futures::StreamExt;
use gadget_common::config::DebugLogger;

#[cfg(not(target_family = "wasm"))]
use libp2p::{
    gossipsub, gossipsub::IdentTopic, kad::store::MemoryStore, mdns, request_response,
    swarm::dial_opts::DialOpts, StreamProtocol,
};

use gadget_io::tokio::select;
use gadget_io::tokio::sync::{Mutex, RwLock};
use gadget_io::tokio::task::{spawn, JoinHandle};
use libp2p::Multiaddr;
use sp_core::ecdsa;
use std::collections::HashMap;
use std::error::Error;
use std::io;
use std::net::IpAddr;
use std::str::FromStr;
use std::sync::atomic::AtomicU32;
use std::sync::Arc;
use std::time::Duration;

/// The version of the gadget sdk
pub const AGENT_VERSION: &str = "tangle/gadget-sdk/1.0.0";
/// The version of the client
pub const CLIENT_VERSION: &str = "1.0.0";

<<<<<<< HEAD
/// The base network configuration for a blueprint's libp2p network.
///
/// This configuration is used to setup the libp2p network for a blueprint.
/// Construct using `NetworkConfig::new` for advanced users or `NetworkConfig::new_service_network` ordinarily.
=======
/// The base network configuration for a blueprint's `libp2p` network.
///
/// This configuration is used to setup the `libp2p` network for a blueprint.
/// Construct using [`NetworkConfig::new`] for advanced users or [`NetworkConfig::new_service_network`] ordinarily.
>>>>>>> f2505fa0
pub struct NetworkConfig {
    pub identity: libp2p::identity::Keypair,
    pub role_key: ecdsa::Pair,
    pub bootnodes: Vec<Multiaddr>,
    pub bind_ip: IpAddr,
    pub bind_port: u16,
    pub topics: Vec<String>,
    pub logger: DebugLogger,
}

impl std::fmt::Debug for NetworkConfig {
    fn fmt(&self, f: &mut std::fmt::Formatter<'_>) -> std::fmt::Result {
        f.debug_struct("NetworkConfig")
            .field("identity", &self.identity)
            .field("bootnodes", &self.bootnodes)
            .field("bind_ip", &self.bind_ip)
            .field("bind_port", &self.bind_port)
            .field("topics", &self.topics)
            .finish_non_exhaustive()
    }
}

impl NetworkConfig {
    /// For advanced use only. Use `NetworkConfig::new_service_network` for ordinary use.
    /// This function allows for the creation of a network with multiple topics.
    #[must_use]
    pub fn new(
        identity: libp2p::identity::Keypair,
        role_key: ecdsa::Pair,
        bootnodes: Vec<Multiaddr>,
        bind_ip: IpAddr,
        bind_port: u16,
        topics: Vec<String>,
        logger: DebugLogger,
    ) -> Self {
        Self {
            identity,
            role_key,
            bootnodes,
            bind_ip,
            bind_port,
            topics,
            logger,
        }
    }

    /// When constructing a network for a single service, the service name is used as the network name.
    /// Each service within a blueprint must have a unique network name.
    pub fn new_service_network<T: Into<String>>(
        identity: libp2p::identity::Keypair,
        role_key: ecdsa::Pair,
        bootnodes: Vec<Multiaddr>,
        bind_ip: IpAddr,
        bind_port: u16,
        service_name: T,
        logger: DebugLogger,
    ) -> Self {
        Self::new(
            identity,
            role_key,
            bootnodes,
            bind_ip,
            bind_port,
            vec![service_name.into()],
            logger,
        )
    }
}

<<<<<<< HEAD
/// Each service will only have one network.
///
/// It is necessary that each service calling this function
=======
/// Start a P2P network with the given configuration.
///
/// Each service will only have one network. It is necessary that each service calling this function
>>>>>>> f2505fa0
/// uses a distinct network name, otherwise, the network will not be able to distinguish between
/// the different services.
///
/// # Arguments
///
/// * `config` - The network configuration.
///
/// # Errors
///
/// Returns an error if the network setup fails.
pub fn start_p2p_network(config: NetworkConfig) -> Result<GossipHandle, Box<dyn Error>> {
    if config.topics.len() != 1 {
        return Err("Only one network topic is allowed when running this function".into());
    }

    let (networks, _) = multiplexed_libp2p_network(config)?;
    let network = networks.into_iter().next().ok_or("No network found")?.1;
    Ok(network)
}

pub type NetworkResult = Result<(HashMap<String, GossipHandle>, JoinHandle<()>), Box<dyn Error>>;

#[allow(clippy::collapsible_else_if, clippy::too_many_lines)]
#[cfg(not(target_family = "wasm"))]
/// Starts the multiplexed libp2p network with the given configuration.
///
/// # Arguments
///
/// * `config` - The network configuration.
///
/// # Errors
///
/// Returns an error if the network setup fails.
///
/// # Panics
///
/// Panics if the network name is invalid.
pub fn multiplexed_libp2p_network(config: NetworkConfig) -> NetworkResult {
    // Setup both QUIC (UDP) and TCP transports the increase the chances of NAT traversal
    let NetworkConfig {
        identity,
        bootnodes,
        bind_ip,
        bind_port,
        topics,
        logger,
        role_key,
    } = config;

    // Ensure all topics are unique
    let topics_unique = topics
        .iter()
        .cloned()
        .collect::<std::collections::HashSet<_>>()
        .into_iter()
        .collect::<Vec<_>>();

    if topics_unique.len() != topics.len() {
        return Err("All topics must be unique".into());
    }

    let networks = topics;

    let mut swarm = libp2p::SwarmBuilder::with_existing_identity(identity)
        .with_tokio()
        .with_tcp(
            libp2p::tcp::Config::default().nodelay(true), // Allow port reuse for TCP-hole punching
            libp2p::noise::Config::new,
            libp2p::yamux::Config::default,
        )?
        .with_quic_config(|mut config| {
            config.handshake_timeout = Duration::from_secs(30);
            config
        })
        .with_dns()?
        .with_relay_client(libp2p::noise::Config::new, libp2p::yamux::Config::default)?
        .with_behaviour(|key, relay_client| {
            // Set a custom gossipsub configuration
            let gossipsub_config = gossipsub::ConfigBuilder::default()
                .protocol_id_prefix("/tangle/gadget-binary-sdk/meshsub")
                .max_transmit_size(MAX_MESSAGE_SIZE)
                .validate_messages()
                .validation_mode(gossipsub::ValidationMode::Strict) // This sets the kind of message validation. The default is Strict (enforce message signing)
                .build()
                .map_err(|msg| io::Error::new(io::ErrorKind::Other, msg))?; // Temporary hack because `build` does not return a proper `std::error::Error`.

            // Setup gossipsub network behaviour for broadcasting
            let gossipsub = gossipsub::Behaviour::new(
                gossipsub::MessageAuthenticity::Signed(key.clone()),
                gossipsub_config,
            )?;

            // Setup mDNS for peer discovery
            let mdns =
                mdns::tokio::Behaviour::new(mdns::Config::default(), key.public().to_peer_id())?;

            // Setup request-response for direct messaging
            let p2p_config = request_response::Config::default();
            // StreamProtocols MUST begin with a forward slash
            let protocols = networks
                .iter()
                .map(|n| {
                    (
                        StreamProtocol::try_from_owned(n.clone()).expect("Invalid network name"),
                        request_response::ProtocolSupport::Full,
                    )
                })
                .collect::<Vec<_>>();

            let p2p = request_response::Behaviour::new(protocols, p2p_config);

            // Setup the identify protocol for peers to exchange information about each other, a requirement for kadmelia DHT
            let identify = libp2p::identify::Behaviour::new(
                libp2p::identify::Config::new(CLIENT_VERSION.into(), key.public())
                    .with_agent_version(AGENT_VERSION.into()),
            );

            // Setup kadmelia for DHT for peer discovery over a larger network
            let memory_db = MemoryStore::new(key.public().to_peer_id());
            let kadmelia = libp2p::kad::Behaviour::new(key.public().to_peer_id(), memory_db);

            // Setup dcutr for upgrading existing connections to use relay against the bootnodes when necessary
            // This also provided hole-punching capabilities to attempt to seek a direct connection, and fallback to relaying
            // otherwise.
            // dcutr = direct connection upgrade through relay
            let dcutr = libp2p::dcutr::Behaviour::new(key.public().to_peer_id());

            // Setup relay for using the dcutr-upgraded connections to relay messages for other peers when required
            let relay_config = libp2p::relay::Config::default();
            let relay = libp2p::relay::Behaviour::new(key.public().to_peer_id(), relay_config);

            // Setup ping for liveness checks between connections
            let ping = libp2p::ping::Behaviour::new(libp2p::ping::Config::default());

            Ok(MyBehaviour {
                gossipsub,
                mdns,
                p2p,
                identify,
                kadmelia,
                dcutr,
                relay,
                relay_client,
                ping,
            })
        })?
        .with_swarm_config(|c| c.with_idle_connection_timeout(Duration::from_secs(60)))
        .build();

    // Subscribe to all networks
    let mut inbound_mapping = Vec::new();
    let (tx_to_outbound, mut rx_to_outbound) =
        gadget_io::tokio::sync::mpsc::unbounded_channel::<IntraNodePayload>();
    let ecdsa_peer_id_to_libp2p_id = Arc::new(RwLock::new(HashMap::new()));
    let mut handles_ret = HashMap::with_capacity(networks.len());
    for network in networks {
        let topic = IdentTopic::new(network.clone());
        swarm.behaviour_mut().gossipsub.subscribe(&topic)?;
        let (inbound_tx, inbound_rx) = gadget_io::tokio::sync::mpsc::unbounded_channel();
        let connected_peers = Arc::new(AtomicU32::new(0));
        inbound_mapping.push((topic.clone(), inbound_tx, connected_peers.clone()));

        handles_ret.insert(
            network,
            GossipHandle {
                connected_peers,
                topic,
                tx_to_outbound: tx_to_outbound.clone(),
                rx_from_inbound: Arc::new(Mutex::new(inbound_rx)),
                logger: logger.clone(),
                ecdsa_peer_id_to_libp2p_id: ecdsa_peer_id_to_libp2p_id.clone(),
            },
        );
    }

    let mut ips_to_bind_to = vec![bind_ip];

    if let IpAddr::V6(v6_addr) = bind_ip {
        if v6_addr.is_loopback() {
            ips_to_bind_to.push(IpAddr::from_str("127.0.0.1").unwrap());
        } else {
            ips_to_bind_to.push(IpAddr::from_str("0.0.0.0").unwrap());
        }
    } else {
        if bind_ip.is_loopback() {
            ips_to_bind_to.push(IpAddr::from_str("::1").unwrap());
        } else {
            ips_to_bind_to.push(IpAddr::from_str("::").unwrap());
        }
    }

    for addr in ips_to_bind_to {
        let ip_label = if addr.is_ipv4() { "ip4" } else { "ip6" };
        swarm.listen_on(format!("/{ip_label}/{addr}/udp/{bind_port}/quic-v1").parse()?)?;
        swarm.listen_on(format!("/{ip_label}/{addr}/tcp/{bind_port}").parse()?)?;
    }

    // Dial all bootnodes
    for bootnode in &bootnodes {
        swarm.dial(
            DialOpts::unknown_peer_id()
                .address(bootnode.clone())
                .build(),
        )?;
    }

    let worker = async move {
        let span = tracing::debug_span!("network_worker");
        let _enter = span.enter();
        let service = NetworkServiceWithoutSwarm {
            logger: &logger,
            inbound_mapping: &inbound_mapping,
            ecdsa_peer_id_to_libp2p_id,
            role_key: &role_key,
            span: tracing::debug_span!(parent: &span, "network_service"),
        };
        loop {
            select! {
                // Setup outbound channel
                Some(msg) = rx_to_outbound.recv() => {
                    service.with_swarm(&mut swarm).handle_intra_node_payload(msg);
                }
                event = swarm.select_next_some() => {
                    service.with_swarm(&mut swarm).handle_swarm_event(event).await;
                }
            }
        }
    };

    let spawn_handle = spawn(worker);
    Ok((handles_ret, spawn_handle))
}<|MERGE_RESOLUTION|>--- conflicted
+++ resolved
@@ -31,17 +31,10 @@
 /// The version of the client
 pub const CLIENT_VERSION: &str = "1.0.0";
 
-<<<<<<< HEAD
 /// The base network configuration for a blueprint's libp2p network.
 ///
 /// This configuration is used to setup the libp2p network for a blueprint.
 /// Construct using `NetworkConfig::new` for advanced users or `NetworkConfig::new_service_network` ordinarily.
-=======
-/// The base network configuration for a blueprint's `libp2p` network.
-///
-/// This configuration is used to setup the `libp2p` network for a blueprint.
-/// Construct using [`NetworkConfig::new`] for advanced users or [`NetworkConfig::new_service_network`] ordinarily.
->>>>>>> f2505fa0
 pub struct NetworkConfig {
     pub identity: libp2p::identity::Keypair,
     pub role_key: ecdsa::Pair,
@@ -111,15 +104,10 @@
     }
 }
 
-<<<<<<< HEAD
-/// Each service will only have one network.
-///
-/// It is necessary that each service calling this function
-=======
+
 /// Start a P2P network with the given configuration.
 ///
 /// Each service will only have one network. It is necessary that each service calling this function
->>>>>>> f2505fa0
 /// uses a distinct network name, otherwise, the network will not be able to distinguish between
 /// the different services.
 ///
