--- conflicted
+++ resolved
@@ -3,12 +3,9 @@
 use std::iter::Take;
 use tokio_retry::strategy::ExponentialBackoff;
 
-<<<<<<< HEAD
 pub mod evm_contracts;
-=======
 pub mod executor;
 pub mod markers;
->>>>>>> d3c0bd2f
 pub mod periodic;
 pub mod tangle_events;
 
@@ -38,395 +35,6 @@
     }
 }
 
-<<<<<<< HEAD
 pub fn get_exponential_backoff<const N: usize>() -> Take<ExponentialBackoff> {
     ExponentialBackoff::from_millis(2).factor(1000).take(N)
-=======
-pub struct EthereumHandlerWrapper<W: EvmEventHandler<C>, C: ConfigT> {
-    handler: Arc<W>,
-    contract: W::Contract,
-    chain_id: u64,
-    target_block_number: Option<u64>,
-    dest_block: Option<u64>,
-    local_db: LocalDatabase<u64>,
-    _phantom: std::marker::PhantomData<C>,
-}
-
-pub type EvmWatcherWrapperContext<W, Config> = (<W as EvmEventHandler<Config>>::Contract, Arc<W>);
-
-#[async_trait::async_trait]
-impl<Config: ConfigT, Watcher: EvmEventHandler<Config>>
-    EventListener<
-        Vec<(Watcher::Event, alloy_rpc_types::Log)>,
-        EvmWatcherWrapperContext<Watcher, Config>,
-    > for EthereumHandlerWrapper<Watcher, Config>
-{
-    async fn new(context: &EvmWatcherWrapperContext<Watcher, Config>) -> Result<Self, Error>
-    where
-        Self: Sized,
-    {
-        let chain_id: u64 = context
-            .0
-            .provider()
-            .root()
-            .get_chain_id()
-            .await
-            .map_err(|err| Error::Client(err.to_string()))?;
-
-        Ok(Self {
-            chain_id,
-            target_block_number: None,
-            dest_block: None,
-            local_db: LocalDatabase::open("./db"),
-            handler: context.1.clone(),
-            contract: context.0.clone(),
-            _phantom: std::marker::PhantomData,
-        })
-    }
-
-    async fn next_event(&mut self) -> Option<Vec<(Watcher::Event, alloy_rpc_types::Log)>> {
-        let contract = &self.contract;
-        let step = 100;
-
-        // we only query this once, at the start of the events watcher.
-        // then we will update it later once we fully synced.
-        self.target_block_number = Some(contract.provider().get_block_number().await.ok()?);
-
-        self.local_db.set(
-            &format!("TARGET_BLOCK_NUMBER_{:?}", contract.address()),
-            self.target_block_number.expect("qed"),
-        );
-
-        let deployed_at = contract
-            .provider()
-            .get_transaction_receipt(Watcher::GENESIS_TX_HASH)
-            .await
-            .ok()?
-            .map(|receipt| receipt.block_number().unwrap_or_default())
-            .unwrap_or_default();
-
-        loop {
-            let block = self
-                .local_db
-                .get(&format!("LAST_BLOCK_NUMBER_{}", contract.address()))
-                .unwrap_or(deployed_at);
-            self.dest_block = Some(core::cmp::min(
-                block + step,
-                self.target_block_number.expect("qed"),
-            ));
-
-            let events_filter = contract.event::<Watcher::Event>(
-                Filter::new()
-                    .from_block(BlockNumberOrTag::Number(block + 1))
-                    .to_block(BlockNumberOrTag::Number(self.dest_block.expect("qed"))),
-            );
-
-            let events = events_filter.query().await.ok()?;
-            let events: Vec<_> = events.into_iter().collect();
-            if events.is_empty() {
-                continue;
-            }
-
-            return Some(events);
-        }
-    }
-
-    async fn handle_event(
-        &mut self,
-        events: Vec<(Watcher::Event, alloy_rpc_types::Log)>,
-    ) -> Result<(), Error> {
-        const MAX_RETRIES: usize = 5;
-        let mut tasks = vec![];
-        let current_block_number = events[0].1.block_number;
-        for (event, log) in &events {
-            let backoff = get_exponential_backoff::<MAX_RETRIES>();
-            let handler = self.handler.clone();
-            let task = async move {
-                Retry::spawn(backoff, || async { handler.handle(log, event).await }).await
-            };
-
-            tasks.push(task);
-        }
-
-        let result = futures::future::join_all(tasks).await;
-        // this event will be marked as handled if at least one handler succeeded.
-        // this because, for the failed events, we already tried to handle them
-        // many times (at this point), and there is no point in trying again.
-        let mark_as_handled = result.iter().any(Result::is_ok);
-        // also, for all the failed event handlers, we should print what went
-        // wrong.
-        for r in &result {
-            if let Err(e) = r {
-                error!(?e, %self.chain_id, "Error while handling the event");
-            }
-        }
-
-        if mark_as_handled {
-            self.local_db.set(
-                &format!("LAST_BLOCK_NUMBER_{}", self.contract.address()),
-                current_block_number.unwrap_or_default(),
-            );
-        } else {
-            error!(
-                "{} | Error while handling event, all handlers failed.",
-                self.chain_id
-            );
-            warn!("{} | Restarting event watcher ...", self.chain_id);
-            // this a transient error, so we will retry again.
-            return Ok(());
-        }
-
-        let dest_block = self.dest_block.expect("qed");
-
-        // move the block pointer to the destination block
-        self.local_db.set(
-            &format!("LAST_BLOCK_NUMBER_{}", self.contract.address()),
-            dest_block,
-        );
-        // if we fully synced, we can update the target block number
-        let should_cooldown = dest_block == self.target_block_number.expect("qed");
-        if should_cooldown {
-            let duration = Duration::from_secs(10);
-            trace!("Cooldown a bit for {}ms", duration.as_millis());
-            tokio::time::sleep(duration).await;
-            // update the latest block number
-            self.target_block_number = Some(
-                self.contract
-                    .provider()
-                    .get_block_number()
-                    .await
-                    .map_err(Into::<crate::events_watcher::Error>::into)?,
-            );
-            self.local_db.set(
-                &format!("TARGET_BLOCK_NUMBER_{}", self.contract.address()),
-                self.target_block_number.expect("qed"),
-            );
-        }
-
-        Ok(())
-    }
-
-    async fn execute(&mut self) -> Result<(), Error> {
-        const MAX_RETRY_COUNT: usize = 10;
-        let mut backoff = get_exponential_backoff::<MAX_RETRY_COUNT>();
-
-        let mut retry_count = 0;
-        loop {
-            match self.run_event_loop().await {
-                Ok(_) => continue,
-                Err(e) => {
-                    if retry_count >= MAX_RETRY_COUNT {
-                        break Err(e);
-                    }
-                    retry_count += 1;
-                    tokio::time::sleep(backoff.nth(retry_count).unwrap()).await;
-                }
-            }
-        }
-    }
-}
-
-impl<Config: ConfigT, Watcher: EvmEventHandler<Config>> EthereumHandlerWrapper<Watcher, Config> {
-    async fn run_event_loop(&mut self) -> Result<(), Error> {
-        while let Some(events) = self.next_event().await {
-            self.handle_event(events).await?;
-        }
-
-        crate::warn!("Event listener has stopped");
-        Err(Error::Other("Event listener has stopped".to_string()))
-    }
-}
-
-pub trait HasServiceAndJobId: StaticEvent + Send + Sync + 'static {
-    fn service_id(&self) -> u64;
-    fn job_id(&self) -> u8;
-    fn id_of_call(&self) -> job_called::CallId;
-}
-
-impl HasServiceAndJobId for JobCalled {
-    fn service_id(&self) -> u64 {
-        self.service_id
-    }
-
-    fn job_id(&self) -> u8 {
-        self.job
-    }
-
-    fn id_of_call(&self) -> job_called::CallId {
-        self.call_id
-    }
-}
-
-impl HasServiceAndJobId for JobResultSubmitted {
-    fn service_id(&self) -> u64 {
-        self.service_id
-    }
-
-    fn job_id(&self) -> u8 {
-        self.job
-    }
-
-    fn id_of_call(&self) -> job_called::CallId {
-        self.call_id
-    }
-}
-
-fn get_exponential_backoff<const N: usize>() -> Take<ExponentialBackoff> {
-    ExponentialBackoff::from_millis(2).factor(1000).take(N)
-}
-
-pub struct TangleEventWrapper<Evt: Send + Sync + 'static> {
-    handler: EventHandlerFor<TangleConfig, Evt>,
-    client: OnlineClient<TangleConfig>,
-    current_block: Option<u32>,
-    listener:
-        Mutex<StreamOfResults<subxt::blocks::Block<TangleConfig, OnlineClient<TangleConfig>>>>,
-}
-
-pub type TangleEventListener<T> = TangleEventWrapper<T>;
-pub type TangleJobEventListener = TangleEventWrapper<JobCalled>;
-
-pub type TangleEventWrapperContext<Evt> = (TangleClient, EventHandlerFor<TangleConfig, Evt>);
-#[async_trait]
-impl<Evt: Send + Sync + HasServiceAndJobId + 'static>
-    EventListener<Vec<Evt>, TangleEventWrapperContext<Evt>> for TangleEventWrapper<Evt>
-{
-    async fn new(ctx: &TangleEventWrapperContext<Evt>) -> Result<Self, Error>
-    where
-        Self: Sized,
-    {
-        let (client, handler) = ctx;
-        let listener = Mutex::new(client.blocks().subscribe_finalized().await?);
-        Ok(Self {
-            listener,
-            client: client.clone(),
-            current_block: None,
-            handler: handler.clone(),
-        })
-    }
-
-    async fn next_event(&mut self) -> Option<Vec<Evt>> {
-        loop {
-            let next_block = self.listener.get_mut().next().await?.ok()?;
-            let block_id = next_block.number();
-            self.current_block = Some(block_id);
-            let events = next_block.events().await.ok()?;
-            for _evt in events.iter().flatten() {
-                crate::info!(
-                    "Event found || required: sid={}, jid={}",
-                    self.handler.service_id(),
-                    self.handler.job_id()
-                );
-            }
-
-            let events = events
-                .find::<Evt>()
-                .flatten()
-                .filter(|event| {
-                    event.service_id() == self.handler.service_id()
-                        && event.job_id() == self.handler.job_id()
-                })
-                .collect::<Vec<_>>();
-
-            if !events.is_empty() {
-                return Some(events);
-            }
-        }
-    }
-
-    async fn handle_event(&mut self, job_events: Vec<Evt>) -> Result<(), Error> {
-        use crate::tangle_subxt::tangle_testnet_runtime::api as TangleApi;
-        const MAX_RETRY_COUNT: usize = 5;
-        crate::info!("Handling actionable events ...");
-        crate::info!(
-            "Handling {} JobCalled Events @ block {}",
-            job_events.len(),
-            self.current_block.unwrap_or_default()
-        );
-
-        let mut tasks = Vec::new();
-        for call in job_events.iter() {
-            let handler = &self.handler;
-            let client = &self.client;
-            let service_id = call.service_id();
-            let call_id = call.id_of_call();
-            let signer = handler.signer().clone();
-
-            let task = async move {
-                let backoff = get_exponential_backoff::<MAX_RETRY_COUNT>();
-
-                Retry::spawn(backoff, || async {
-                    let result = handler.handle(call).await?;
-                    let response = TangleApi::tx()
-                        .services()
-                        .submit_result(service_id, call_id, result);
-                    let _ = crate::tx::tangle::send(client, &signer, &response)
-                        .await
-                        .map_err(|err| Error::Client(err.to_string()))?;
-                    Ok::<_, Error>(())
-                })
-                .await
-            };
-
-            tasks.push(task);
-        }
-
-        let results = futures::future::join_all(tasks).await;
-        // this event will be marked as handled if at least one handler succeeded.
-        // this because, for the failed events, we already tried to handle them
-        // many times (at this point), and there is no point in trying again.
-        let mark_as_handled = results.iter().any(Result::is_ok);
-        // also, for all the failed event handlers, we should print what went
-        // wrong.
-        for r in &results {
-            if let Err(e) = r {
-                crate::error!("Error from result: {e:?}");
-            }
-        }
-
-        if mark_as_handled {
-            crate::info!(
-                "event handled successfully at block {}",
-                self.current_block.unwrap_or_default()
-            );
-        } else {
-            crate::error!("Error while handling event, all handlers failed.");
-            crate::warn!("Restarting event watcher ...");
-            // this a transient error, so we will retry again.
-            return Ok(());
-        }
-
-        Ok(())
-    }
-
-    async fn execute(&mut self) -> Result<(), Error> {
-        const MAX_RETRY_COUNT: usize = 10;
-        let mut backoff = get_exponential_backoff::<MAX_RETRY_COUNT>();
-
-        let mut retry_count = 0;
-        loop {
-            match self.run_event_loop().await {
-                Ok(_) => break Ok(()),
-                Err(e) => {
-                    if retry_count >= MAX_RETRY_COUNT {
-                        break Err(e);
-                    }
-                    retry_count += 1;
-                    tokio::time::sleep(backoff.nth(retry_count).unwrap()).await;
-                }
-            }
-        }
-    }
-}
-
-impl<Evt: Send + Sync + HasServiceAndJobId + 'static> TangleEventWrapper<Evt> {
-    async fn run_event_loop(&mut self) -> Result<(), Error> {
-        while let Some(events) = self.next_event().await {
-            self.handle_event(events).await?;
-        }
-
-        crate::warn!("Event listener has stopped");
-        Err(Error::Other("Event listener has stopped".to_string()))
-    }
->>>>>>> d3c0bd2f
 }