use crate::clients::tangle::runtime::{TangleClient, TangleConfig};
use crate::event_listener::markers::IsTangle;
use crate::event_listener::EventListener;
use crate::Error;
use async_trait::async_trait;
use gadget_blueprint_proc_macro_core::FieldType;
<<<<<<< HEAD
pub use sp_core::crypto::AccountId32;
=======
pub use subxt_core::utils::AccountId32;
>>>>>>> ee6addc5
use std::collections::VecDeque;
use std::marker::PhantomData;
use std::sync::Arc;
use std::sync::atomic::{AtomicBool, Ordering};
use subxt::backend::StreamOfResults;
use subxt_core::events::EventDetails;
<<<<<<< HEAD
=======
use tangle_subxt::tangle_testnet_runtime::api::runtime_types::bounded_collections::bounded_vec::BoundedVec;
use tangle_subxt::tangle_testnet_runtime::api::runtime_types::tangle_primitives::services::field::BoundedString;
>>>>>>> ee6addc5
pub use tangle_subxt::tangle_testnet_runtime::api::runtime_types::tangle_primitives::services::field::Field;
use tangle_subxt::tangle_testnet_runtime::api::services::calls::types::call::{Job, ServiceId};
use tangle_subxt::tangle_testnet_runtime::api::services::events::job_called;
use tangle_subxt::tangle_testnet_runtime::api::services::events::job_called::CallId;
use tokio::sync::Mutex;

pub mod jobs;

pub struct TangleEventListener<Ctx, Evt = ()> {
    current_block: Option<u32>,
    job_id: Job,
    service_id: ServiceId,
    listener: Mutex<StreamOfResults<subxt::blocks::Block<TangleConfig, TangleClient>>>,
    context: Ctx,
    signer: crate::keystore::TanglePairSigner<sp_core::sr25519::Pair>,
    client: TangleClient,
    has_stopped: Arc<AtomicBool>,
    stopper_tx: Arc<parking_lot::Mutex<Option<tokio::sync::oneshot::Sender<()>>>>,
    enqueued_events: VecDeque<EventDetails<TangleConfig>>,
    _phantom: PhantomData<Evt>,
}

pub type BlockNumber = u32;

#[derive(Clone)]
pub struct TangleListenerInput<Ctx> {
    pub client: TangleClient,
    pub job_id: Job,
    pub service_id: ServiceId,
    pub signer: crate::keystore::TanglePairSigner<sp_core::sr25519::Pair>,
    pub context: Ctx,
}

/// Emitted by the [`TangleEventListener`] when a new event is received.
///
/// Root events are preferred to be used as the Evt, as then the application can
/// sort through a series of events to find the ones it is interested in for
/// pre-processing.
#[derive(Clone)]
pub struct TangleEvent<Ctx, Evt = ()> {
    pub evt: EventDetails<TangleConfig>,
    pub context: Ctx,
    pub call_id: Option<CallId>,
    pub args: job_called::Args,
    pub block_number: BlockNumber,
    pub signer: crate::keystore::TanglePairSigner<sp_core::sr25519::Pair>,
    pub client: TangleClient,
    pub job_id: Job,
    pub service_id: ServiceId,
    pub stopper: Arc<parking_lot::Mutex<Option<tokio::sync::oneshot::Sender<()>>>>,
    pub _phantom: PhantomData<Evt>,
}

impl<Ctx, Evt> TangleEvent<Ctx, Evt> {
    /// Stops the event listener
    pub fn stop(&self) -> bool {
        let mut lock = self.stopper.lock();
        if let Some(tx) = lock.take() {
            tx.send(()).is_ok()
        } else {
            false
        }
    }
}

impl<Ctx> IsTangle for TangleEventListener<Ctx> {}

#[async_trait]
impl<Ctx: Clone + Send + Sync + 'static, Evt: Send + Sync + 'static>
    EventListener<TangleEvent<Ctx, Evt>, TangleListenerInput<Ctx>>
    for TangleEventListener<Ctx, Evt>
{
    async fn new(context: &TangleListenerInput<Ctx>) -> Result<Self, Error>
    where
        Self: Sized,
    {
        let TangleListenerInput {
            client,
            job_id,
            service_id,
            context,
            signer,
        } = context;

        let listener = Mutex::new(client.blocks().subscribe_finalized().await?);

        let (tx, rx) = tokio::sync::oneshot::channel();
        let has_stopped = Arc::new(AtomicBool::new(false));

        let has_stopped_clone = has_stopped.clone();

        let background_task = async move {
            let _ = rx.await;
<<<<<<< HEAD
            has_stopped_clone.store(true, Ordering::SeqCst);
=======
            has_stopped_clone.store(false, Ordering::SeqCst);
>>>>>>> ee6addc5
        };

        drop(tokio::task::spawn(background_task));

        Ok(Self {
            listener,
            current_block: None,
            job_id: *job_id,
            service_id: *service_id,
            context: context.clone(),
            client: client.clone(),
            signer: signer.clone(),
            stopper_tx: Arc::new(parking_lot::Mutex::new(Some(tx))),
            has_stopped,
            enqueued_events: VecDeque::new(),
            _phantom: PhantomData,
        })
    }

    async fn next_event(&mut self) -> Option<TangleEvent<Ctx, Evt>> {
        loop {
            if self.has_stopped.load(Ordering::SeqCst) {
                return None;
            }

            if let Some(evt) = self.enqueued_events.pop_front() {
                return Some(TangleEvent {
                    evt,
                    context: self.context.clone(),
                    signer: self.signer.clone(),
                    call_id: None,
                    stopper: self.stopper_tx.clone(),
                    args: vec![],
                    block_number: self.current_block?,
                    client: self.client.clone(),
                    job_id: self.job_id,
                    service_id: self.service_id,
                    _phantom: PhantomData,
                });
            }

            let next_events = self.listener.get_mut().next().await?.ok()?;
            let block_number = next_events.number();
            self.current_block = Some(block_number);

            let next_events = next_events.events().await.ok()?;
            let mut root_events = next_events.iter().flatten().collect::<VecDeque<_>>();

            crate::info!("Found {} possible events ...", root_events.len());

            if let Some(evt) = root_events.pop_front() {
                if !root_events.is_empty() {
                    // Store for the next iteration; we can override this since we know
                    // by this point in the code there are no more events to process in
                    // the queue
                    self.enqueued_events = root_events;
                }

                return Some(TangleEvent {
                    evt,
                    context: self.context.clone(),
                    signer: self.signer.clone(),
                    call_id: None,
                    stopper: self.stopper_tx.clone(),
                    args: vec![],
                    block_number,
                    client: self.client.clone(),
                    job_id: self.job_id,
                    service_id: self.service_id,
                    _phantom: PhantomData,
                });
            }
        }
    }

    async fn handle_event(&mut self, _event: TangleEvent<Ctx, Evt>) -> Result<(), Error> {
        unimplemented!("placeholder; will be removed")
    }
}

pub trait FieldTypeIntoValue: Sized {
    fn convert(field: Field<AccountId32>, field_type: FieldType) -> Self;
<<<<<<< HEAD
=======
}

pub trait ValueIntoFieldType {
    fn into_field_type(self) -> Field<AccountId32>;
}

macro_rules! impl_value_to_field_type {
    ($($t:ty => $j:path),*) => {
        $(
            impl ValueIntoFieldType for $t {
                fn into_field_type(self) -> Field<AccountId32> {
                    $j(self)
                }
            }
        )*
    };
}

impl_value_to_field_type!(
    u8 => Field::Uint8,
    u16 => Field::Uint16,
    u32 => Field::Uint32,
    u64 => Field::Uint64,
    i8 => Field::Int8,
    i16 => Field::Int16,
    i32 => Field::Int32,
    i64 => Field::Int64,
    bool => Field::Bool,
    AccountId32 => Field::AccountId
);

impl<T: ValueIntoFieldType> ValueIntoFieldType for Vec<T> {
    fn into_field_type(self) -> Field<AccountId32> {
        Field::Array(BoundedVec(
            self.into_iter()
                .map(ValueIntoFieldType::into_field_type)
                .collect(),
        ))
    }
}

impl<T: ValueIntoFieldType, const N: usize> ValueIntoFieldType for [T; N] {
    fn into_field_type(self) -> Field<AccountId32> {
        Field::Array(BoundedVec(
            self.into_iter()
                .map(ValueIntoFieldType::into_field_type)
                .collect(),
        ))
    }
}

impl<T: ValueIntoFieldType> ValueIntoFieldType for Option<T> {
    fn into_field_type(self) -> Field<AccountId32> {
        match self {
            Some(val) => val.into_field_type(),
            None => Field::None,
        }
    }
}

impl ValueIntoFieldType for String {
    fn into_field_type(self) -> Field<AccountId32> {
        Field::String(BoundedString(BoundedVec(self.into_bytes())))
    }
>>>>>>> ee6addc5
}

macro_rules! impl_field_type_to_value {
    ($($t:ty => $f:pat => $j:path),*) => {
        $(
            impl FieldTypeIntoValue for $t {
                fn convert(field: Field<AccountId32>, field_type: FieldType) -> Self {
                    match field_type {
                        $f => {
                            let $j (val) = field else {
                                panic!("Invalid field type!");
                            };

                            val
                        },
                        _ => panic!("Invalid field type!"),
                    }
                }
            }
        )*
    };
}

impl_field_type_to_value!(
    u16 => FieldType::Uint16 => Field::Uint16,
    u32 => FieldType::Uint32 => Field::Uint32,
    u64 => FieldType::Uint64 => Field::Uint64,
    i8 => FieldType::Int8 => Field::Int8,
    i16 => FieldType::Int16 => Field::Int16,
    i32 => FieldType::Int32 => Field::Int32,
    i64 => FieldType::Int64 => Field::Int64,
    bool => FieldType::Bool => Field::Bool,
    AccountId32 => FieldType::AccountId => Field::AccountId
);

impl FieldTypeIntoValue for String {
    fn convert(field: Field<AccountId32>, field_type: FieldType) -> Self {
        match field_type {
            FieldType::String => {
                let Field::String(val) = field else {
                    panic!("Invalid field type!");
                };

                String::from_utf8(val.0 .0).expect("Bad String from pallet Field")
            }
            _ => panic!("Invalid field type!"),
        }
    }
}

pub struct TangleResult<Res> {
    pub results: Res,
    pub service_id: ServiceId,
    pub call_id: job_called::CallId,
    pub client: TangleClient,
    pub signer: crate::keystore::TanglePairSigner<sp_core::sr25519::Pair>,
}<|MERGE_RESOLUTION|>--- conflicted
+++ resolved
@@ -4,22 +4,15 @@
 use crate::Error;
 use async_trait::async_trait;
 use gadget_blueprint_proc_macro_core::FieldType;
-<<<<<<< HEAD
-pub use sp_core::crypto::AccountId32;
-=======
 pub use subxt_core::utils::AccountId32;
->>>>>>> ee6addc5
 use std::collections::VecDeque;
 use std::marker::PhantomData;
 use std::sync::Arc;
 use std::sync::atomic::{AtomicBool, Ordering};
 use subxt::backend::StreamOfResults;
 use subxt_core::events::EventDetails;
-<<<<<<< HEAD
-=======
 use tangle_subxt::tangle_testnet_runtime::api::runtime_types::bounded_collections::bounded_vec::BoundedVec;
 use tangle_subxt::tangle_testnet_runtime::api::runtime_types::tangle_primitives::services::field::BoundedString;
->>>>>>> ee6addc5
 pub use tangle_subxt::tangle_testnet_runtime::api::runtime_types::tangle_primitives::services::field::Field;
 use tangle_subxt::tangle_testnet_runtime::api::services::calls::types::call::{Job, ServiceId};
 use tangle_subxt::tangle_testnet_runtime::api::services::events::job_called;
@@ -113,11 +106,7 @@
 
         let background_task = async move {
             let _ = rx.await;
-<<<<<<< HEAD
             has_stopped_clone.store(true, Ordering::SeqCst);
-=======
-            has_stopped_clone.store(false, Ordering::SeqCst);
->>>>>>> ee6addc5
         };
 
         drop(tokio::task::spawn(background_task));
@@ -200,8 +189,6 @@
 
 pub trait FieldTypeIntoValue: Sized {
     fn convert(field: Field<AccountId32>, field_type: FieldType) -> Self;
-<<<<<<< HEAD
-=======
 }
 
 pub trait ValueIntoFieldType {
@@ -266,7 +253,6 @@
     fn into_field_type(self) -> Field<AccountId32> {
         Field::String(BoundedString(BoundedVec(self.into_bytes())))
     }
->>>>>>> ee6addc5
 }
 
 macro_rules! impl_field_type_to_value {
