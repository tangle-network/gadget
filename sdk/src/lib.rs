--- conflicted
+++ resolved
@@ -34,7 +34,6 @@
 #[cfg(not(feature = "wasm"))]
 pub mod random;
 
-<<<<<<< HEAD
 /// Blockchain Events Watcher Module
 #[cfg(feature = "events-watcher")]
 pub mod events_watcher;
@@ -52,7 +51,5 @@
 #[doc(hidden)]
 #[cfg(feature = "macros")]
 pub use tangle_subxt;
-=======
 #[cfg(feature = "networking-libp2p")]
-pub mod network;
->>>>>>> 8b88cb4e
+pub mod network;