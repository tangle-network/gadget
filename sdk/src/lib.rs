--- conflicted
+++ resolved
@@ -46,29 +46,16 @@
 pub mod prometheus;
 /// Randomness generation module
 pub mod random;
-<<<<<<< HEAD
 /// Gadget Runner Module
+#[cfg(feature = "std")]
 pub mod run;
 /// Slashing and quality of service utilities
 pub mod slashing;
 /// Database storage
-=======
-
-/// Blockchain Events Watcher Module
-#[cfg(any(feature = "std", feature = "wasm"))]
-pub mod events_watcher;
-
-/// Gadget Environment Module
-pub mod env;
-
-/// Local database storage
-#[cfg(feature = "std")]
->>>>>>> 3d71b296
 pub mod store;
 /// Protocol execution tracer
 pub mod tracer;
 /// Transaction Management Module
-#[cfg(any(feature = "std", feature = "wasm"))]
 pub mod tx;
 
 /// Re-exports
@@ -87,7 +74,6 @@
     #[error("Network error: {reason}")]
     NetworkError { reason: String },
 
-<<<<<<< HEAD
     #[error("Storage error: {reason}")]
     StoreError { reason: String },
 
@@ -138,12 +124,6 @@
             .expect("Timeout on mutex lock")
     }
 }
-=======
-// TODO: Currently uses `StdGadgetConfiguration`
-/// Gadget Runner Module
-#[cfg(feature = "std")]
-pub mod run;
->>>>>>> 3d71b296
 
 #[async_trait::async_trait]
 impl<T: Send> TokioMutexExt<T> for gadget_io::tokio::sync::Mutex<T> {
