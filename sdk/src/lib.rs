#![deny(
    missing_debug_implementations,
    missing_copy_implementations,
    trivial_casts,
    trivial_numeric_casts,
    unsafe_code,
    unstable_features,
    unused_import_braces,
    unused_qualifications,
    missing_docs,
    rustdoc::broken_intra_doc_links,
    unused_results,
    clippy::all,
    clippy::pedantic,
    clippy::exhaustive_enums
)]
//! Gadget SDK

#![cfg_attr(not(feature = "std"), no_std)]

#[cfg(not(feature = "std"))]
extern crate alloc;

/// Keystore Module
pub mod keystore;

<<<<<<< HEAD
/// Metrics Module
pub mod metrics;

/// Logging Module
pub mod logging;
=======
/// Randomness generation module
pub mod random;
>>>>>>> 5f7cdc6f
<|MERGE_RESOLUTION|>--- conflicted
+++ resolved
@@ -24,13 +24,10 @@
 /// Keystore Module
 pub mod keystore;
 
-<<<<<<< HEAD
 /// Metrics Module
 pub mod metrics;
 
 /// Logging Module
 pub mod logging;
-=======
 /// Randomness generation module
-pub mod random;
->>>>>>> 5f7cdc6f
+pub mod random;