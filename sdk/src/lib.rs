#![deny(
    missing_copy_implementations,
    unsafe_code,
    unstable_features,
    unused_results
)]
//! Gadget SDK

#![cfg_attr(all(not(feature = "std"), not(feature = "wasm")), no_std)]

extern crate alloc;
extern crate core;

/// Benchmark Module
#[cfg(any(feature = "std", feature = "wasm"))]
pub mod benchmark;
/// Blockchain clients
#[cfg(any(feature = "std", feature = "wasm"))]
pub mod clients;
/// Gadget configuration
pub mod config;
pub mod error;
/// Event Listener Module
#[cfg(any(feature = "std", feature = "wasm"))]
pub mod event_listener;
/// Blockchain Events Watcher Module
#[cfg(any(feature = "std", feature = "wasm"))]
pub mod events_watcher;
/// Command execution module
#[cfg(feature = "std")]
pub mod executor;
/// Keystore Module
pub mod keystore;
pub mod logging;
/// Metrics Module
#[cfg(feature = "std")]
pub mod metrics;
#[cfg(any(feature = "std", feature = "wasm"))]
pub mod mutex_ext;
/// Network Module
#[cfg(feature = "std")] // TODO: Eventually open this up to WASM
pub mod network;
/// Prometheus metrics configuration
#[cfg(any(feature = "std", feature = "wasm"))]
pub mod prometheus;
/// Randomness generation module
pub mod random;
/// Gadget Runner Module
#[cfg(feature = "std")] // TODO: Eventually open this up to WASM
pub mod run;
/// Slashing and quality of service utilities
pub mod slashing;
/// Database storage
#[cfg(feature = "std")]
pub mod store;
/// Protocol execution tracer
#[cfg(any(feature = "std", feature = "wasm"))]
pub mod tracer;
/// Transaction Management Module
#[cfg(any(feature = "std", feature = "wasm"))]
pub mod tx;

/// Gadget Context and context extensions
pub mod ctx;

// Re-exports
pub use error::Error;
pub use gadget_blueprint_proc_macro::*;
pub use tangle_subxt;
<<<<<<< HEAD
pub use tokio;
=======

// External modules usually used in proc-macro codegen.
#[doc(hidden)]
pub mod ext {
    pub use lock_api;
    #[cfg(feature = "std")]
    pub use parking_lot;
    pub use tangle_subxt;
    pub use tangle_subxt::subxt;
    pub use tangle_subxt::subxt_signer;
}
>>>>>>> c8066409
<|MERGE_RESOLUTION|>--- conflicted
+++ resolved
@@ -67,9 +67,7 @@
 pub use error::Error;
 pub use gadget_blueprint_proc_macro::*;
 pub use tangle_subxt;
-<<<<<<< HEAD
 pub use tokio;
-=======
 
 // External modules usually used in proc-macro codegen.
 #[doc(hidden)]
@@ -80,5 +78,4 @@
     pub use tangle_subxt;
     pub use tangle_subxt::subxt;
     pub use tangle_subxt::subxt_signer;
-}
->>>>>>> c8066409
+}