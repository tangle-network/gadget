--- conflicted
+++ resolved
@@ -56,17 +56,9 @@
 #[cfg(any(feature = "std", feature = "wasm"))]
 pub mod tx;
 
-<<<<<<< HEAD
+/// Re-exports
+pub use gadget_blueprint_proc_macro::*;
 pub use tangle_subxt;
-
-#[cfg(feature = "std")]
-pub mod network;
-
-pub mod slashing;
-
-pub mod benchmark;
-
-pub use gadget_blueprint_proc_macro::*;
 
 pub fn setup_log() {
     use tracing_subscriber::fmt::SubscriberBuilder;
@@ -81,9 +73,4 @@
     std::panic::set_hook(Box::new(|info| {
         log::error!(target: "gadget", "Panic occurred: {info:?}");
     }));
-}
-=======
-/// Re-exports
-pub use gadget_blueprint_proc_macro::*;
-pub use tangle_subxt;
->>>>>>> ee827b0c
+}