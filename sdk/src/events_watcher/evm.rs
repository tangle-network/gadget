--- conflicted
+++ resolved
@@ -1,6 +1,6 @@
 //! EVM Event Watcher Module
 
-use crate::events_watcher::error::Error;
+use crate::events_watcher::{error::Error, ConstantWithMaxRetryCount};
 use crate::events_watcher::retry::UnboundedConstantBuilder;
 use crate::store::LocalDatabase;
 use alloy_network::ReceiptResponse;
@@ -13,8 +13,7 @@
 use alloy_transport::Transport;
 use backon::{ConstantBuilder, Retryable};
 use futures::TryFutureExt;
-use std::ops::Deref;
-use std::time::Duration;
+use std::{ops::Deref, time::Duration};
 
 pub trait Config: Send + Sync + 'static {
     type T: Transport + Clone + Send + Sync + 'static;
@@ -65,14 +64,10 @@
 /// An Auxiliary trait to handle events with retry logic.
 ///
 /// this trait is automatically implemented for all the event handlers.
-<<<<<<< HEAD
 #[async_trait::async_trait]
 pub trait EventHandlerWithRetry<T: Config<N = Ethereum>>:
     EventHandler<T> + Send + Sync + 'static
 {
-=======
-pub trait EventHandlerWithRetry<T: Config>: EventHandler<T> + Send + Sync + 'static {
->>>>>>> 857e3170
     /// A method to be called with the event information,
     /// it is up to the handler to decide what to do with the event.
     ///
@@ -83,16 +78,11 @@
     /// If this method returns Ok(true), the event will be marked as handled.
     ///
     /// **Note**: This method is automatically implemented for all the event handlers.
-    #[allow(async_fn_in_trait)]
     async fn handle_event_with_retry(
         &self,
         contract: &Self::Contract,
         (event, log): (Self::Event, Log),
-<<<<<<< HEAD
-        backoff: Box<dyn backoff::backoff::Backoff + Send + Sync>,
-=======
         backoff: impl backon::BackoffBuilder + 'static,
->>>>>>> 857e3170
     ) -> Result<(), Error> {
         let ev = event.clone();
         let wrapped_task = || self.handle_event(contract, (ev.clone(), log.clone()));
@@ -139,17 +129,8 @@
         contract: Self::Contract,
         handlers: Vec<EventHandlerFor<Self, T>>,
     ) -> Result<(), Error> {
-        const MAX_RETRY_COUNT: usize = 5;
-
         let local_db = LocalDatabase::open("./db");
-<<<<<<< HEAD
-        let backoff = Box::new(ConstantWithMaxRetryCount::new(
-            Duration::from_millis(1000),
-            MAX_RETRY_COUNT,
-        )) as Box<dyn backoff::backoff::Backoff + Send + Sync>;
-=======
         let backoff = UnboundedConstantBuilder::new(Duration::from_secs(1));
->>>>>>> 857e3170
         let task = || async {
             let step = 100;
             let chain_id: u64 = contract
@@ -202,17 +183,9 @@
                     const MAX_RETRY_COUNT: usize = 5;
                     let tasks = handlers.iter().map(|handler| {
                         // a constant backoff with maximum retry count is used here.
-<<<<<<< HEAD
-                        let backoff = Box::new(ConstantWithMaxRetryCount::new(
-                            Duration::from_millis(100),
-                            MAX_RETRY_COUNT,
-                        ))
-                            as Box<dyn backoff::backoff::Backoff + Send + Sync>;
-=======
                         let backoff = ConstantBuilder::default()
                             .with_delay(Duration::from_millis(100))
                             .with_max_times(MAX_RETRY_COUNT);
->>>>>>> 857e3170
                         handler.handle_event_with_retry(
                             &contract,
                             (event.clone(), log.clone()),
