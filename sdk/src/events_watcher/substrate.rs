--- conflicted
+++ resolved
@@ -97,14 +97,9 @@
     /// The name of the pallet that this event watcher is watching.
     const PALLET_NAME: &'static str;
 
-<<<<<<< HEAD
-    /// Returns a reference to the Event Watcher's [`Logger`]
-    fn logger(&self) -> &Logger;
     fn client(&self) -> &OnlineClient<RuntimeConfig>;
     fn handlers(&self) -> &Vec<EventHandlerFor<RuntimeConfig>>;
 
-=======
->>>>>>> fbbbab7c
     /// Returns a task that should be running in the background
     /// that will watch events
     #[tracing::instrument(
