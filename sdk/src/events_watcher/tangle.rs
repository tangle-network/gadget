#![allow(clippy::module_name_repetitions)]

<<<<<<< HEAD
use crate::events_watcher::substrate::LoggerEnv;
use gadget_common::prelude::DebugLogger;
=======
use crate::logger::Logger;
>>>>>>> ee827b0c

/// An event watcher for the Tangle network.
#[derive(Debug, Clone)]
pub struct TangleEventsWatcher {
<<<<<<< HEAD
    pub logger: DebugLogger,
=======
    pub logger: Logger,
>>>>>>> ee827b0c
}

/// A Type alias for the Tangle configuration [`subxt::PolkadotConfig`].
pub type TangleConfig = subxt::SubstrateConfig;

#[async_trait::async_trait]
impl super::substrate::SubstrateEventWatcher<TangleConfig> for TangleEventsWatcher {
    const TAG: &'static str = "tangle";
    const PALLET_NAME: &'static str = "Services";
<<<<<<< HEAD
}

impl LoggerEnv for TangleEventsWatcher {
    fn logger(&self) -> &DebugLogger {
=======
    fn logger(&self) -> &Logger {
>>>>>>> ee827b0c
        &self.logger
    }
}<|MERGE_RESOLUTION|>--- conflicted
+++ resolved
@@ -1,20 +1,12 @@
 #![allow(clippy::module_name_repetitions)]
 
-<<<<<<< HEAD
 use crate::events_watcher::substrate::LoggerEnv;
-use gadget_common::prelude::DebugLogger;
-=======
 use crate::logger::Logger;
->>>>>>> ee827b0c
 
 /// An event watcher for the Tangle network.
 #[derive(Debug, Clone)]
 pub struct TangleEventsWatcher {
-<<<<<<< HEAD
-    pub logger: DebugLogger,
-=======
     pub logger: Logger,
->>>>>>> ee827b0c
 }
 
 /// A Type alias for the Tangle configuration [`subxt::PolkadotConfig`].
@@ -24,14 +16,10 @@
 impl super::substrate::SubstrateEventWatcher<TangleConfig> for TangleEventsWatcher {
     const TAG: &'static str = "tangle";
     const PALLET_NAME: &'static str = "Services";
-<<<<<<< HEAD
 }
 
 impl LoggerEnv for TangleEventsWatcher {
-    fn logger(&self) -> &DebugLogger {
-=======
     fn logger(&self) -> &Logger {
->>>>>>> ee827b0c
         &self.logger
     }
 }