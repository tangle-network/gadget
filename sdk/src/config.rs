#[cfg(any(feature = "std", feature = "wasm"))]
use crate::events_watcher::tangle::TangleConfig;
use crate::keystore::backend::GenericKeyStore;
use crate::keystore::{BackendExt, TanglePairSigner, TanglePairSignerPolkadot};
use crate::logger::Logger;
use alloc::string::{String, ToString};
use core::fmt::Debug;
use gadget_io::SupportedChains;
use libp2p::Multiaddr;
use serde::{Deserialize, Serialize};
use std::net::IpAddr;
use std::path::PathBuf;
use structopt::StructOpt;
use url::Url;
use eigensdk_rs::eigen_utils::crypto::bls as bls_bn254;

#[derive(Default, Debug, Clone, Copy)]
pub enum Protocol {
    #[default]
    Tangle,
    Eigenlayer,
}

impl Protocol {
    /// Returns the protocol from the environment variable `PROTOCOL`.
    #[cfg(feature = "std")]
    pub fn from_env() -> Self {
        std::env::var("PROTOCOL")
            .map(|v| v.parse::<Protocol>().unwrap_or_default())
            .unwrap_or_default()
    }

    /// Returns the protocol from the environment variable `PROTOCOL`.
    #[cfg(not(feature = "std"))]
    pub fn from_env() -> Self {
        Self::Tangle
    }
}

impl core::fmt::Display for Protocol {
    fn fmt(&self, f: &mut core::fmt::Formatter) -> core::fmt::Result {
        match self {
            Self::Tangle => write!(f, "tangle"),
            Self::Eigenlayer => write!(f, "eigenlayer"),
        }
    }
}

impl core::str::FromStr for Protocol {
    type Err = ();

    fn from_str(s: &str) -> Result<Self, Self::Err> {
        match s {
            "tangle" => Ok(Self::Tangle),
            "eigenlayer" => Ok(Self::Eigenlayer),
            _ => Err(()),
        }
    }
}

/// Gadget environment using the `parking_lot` RwLock.
#[cfg(feature = "std")]
pub type StdGadgetConfiguration = GadgetConfiguration<parking_lot::RawRwLock>;

/// Gadget environment.
#[non_exhaustive]
pub struct GadgetConfiguration<RwLock: lock_api::RawRwLock> {
    /// Tangle RPC endpoint.
    pub rpc_endpoint: String,
    /// Keystore URI
    ///
    /// * In Memory: `file::memory:` or `:memory:`
    /// * Filesystem: `file:/path/to/keystore` or `file:///path/to/keystore`
    pub keystore_uri: String,
    /// Data directory path.
    /// This is used to store the data for the gadget.
    /// If not provided, the gadget is expected to store the data in memory.
    pub data_dir_path: Option<String>,
    /// Blueprint ID for this gadget.
    pub blueprint_id: u64,
    /// Service ID for this gadget.
    ///
    /// This is only set to `None` when the gadget is in the registration mode.
    /// Always check for is `is_registration` flag before using this.
    pub service_id: Option<u64>,

    /// The Current Environment is for the `PreRegisteration` of the Gadget
    ///
    /// The gadget will now start in the Registration mode and will try to register the current operator on that blueprint
    /// There is no Service ID for this mode, since we need to register the operator first on the blueprint.
    ///
    /// If this is set to true, the gadget should do some work and register the operator on the blueprint.
    pub is_registration: bool,
    /// The type of protocol the gadget is executing on.
    pub protocol: Protocol,
    /// Bind port
    pub bind_port: u16,
    /// Bind addr
    pub bind_addr: IpAddr,
    /// logger
    pub logger: Logger,
    /// Whether or not the gadget is in test mode
    pub test_mode: bool,
    _lock: core::marker::PhantomData<RwLock>,
}

impl<RwLock: lock_api::RawRwLock> Debug for GadgetConfiguration<RwLock> {
    fn fmt(&self, f: &mut core::fmt::Formatter<'_>) -> core::fmt::Result {
        f.debug_struct("GadgetConfiguration")
            .field("rpc_endpoint", &self.rpc_endpoint)
            .field("keystore_uri", &self.keystore_uri)
            .field("data_dir_path", &self.data_dir_path)
            .field("blueprint_id", &self.blueprint_id)
            .field("service_id", &self.service_id)
            .field("is_registration", &self.is_registration)
            .field("protocol", &self.protocol)
            .field("bind_port", &self.bind_port)
            .field("bind_addr", &self.bind_addr)
            .field("logger", &self.logger)
            .field("test_mode", &self.test_mode)
            .finish()
    }
}

impl<RwLock: lock_api::RawRwLock> Clone for GadgetConfiguration<RwLock> {
    fn clone(&self) -> Self {
        Self {
            rpc_endpoint: self.rpc_endpoint.clone(),
            keystore_uri: self.keystore_uri.clone(),
            data_dir_path: self.data_dir_path.clone(),
            blueprint_id: self.blueprint_id,
            service_id: self.service_id,
            is_registration: self.is_registration,
            protocol: self.protocol,
            bind_port: self.bind_port,
            bind_addr: self.bind_addr,
            logger: self.logger.clone(),
            test_mode: self.test_mode,
            _lock: core::marker::PhantomData,
        }
    }
}

/// An error type for the gadget environment.
#[derive(Debug, thiserror::Error)]
#[non_exhaustive]
pub enum Error {
    /// Missing `RPC_URL` environment variable.
    #[error("Missing Tangle RPC endpoint")]
    MissingTangleRpcEndpoint,
    /// Missing `KEYSTORE_URI` environment
    #[error("Missing keystore URI")]
    MissingKeystoreUri,
    /// Missing `BLUEPRINT_ID` environment variable
    #[error("Missing blueprint ID")]
    MissingBlueprintId,
    /// Missing `SERVICE_ID` environment variable
    #[error("Missing service ID")]
    MissingServiceId,
    /// Error parsing the blueprint ID.
    #[error(transparent)]
    MalformedBlueprintId(core::num::ParseIntError),
    /// Error parsing the service ID.
    #[error(transparent)]
    MalformedServiceId(core::num::ParseIntError),
    /// Unsupported keystore URI.
    #[error("Unsupported keystore URI: {0}")]
    UnsupportedKeystoreUri(String),
    /// Error opening the filesystem keystore.
    #[error(transparent)]
    Keystore(#[from] crate::keystore::Error),
    /// Subxt error.
    #[error(transparent)]
    #[cfg(any(feature = "std", feature = "wasm"))]
    Subxt(#[from] subxt::Error),

    /// No Sr25519 keypair found in the keystore.
    #[error("No Sr25519 keypair found in the keystore")]
    NoSr25519Keypair,
    /// Invalid Sr25519 keypair found in the keystore.
    #[error("Invalid Sr25519 keypair found in the keystore")]
    InvalidSr25519Keypair,

    /// No ECDSA keypair found in the keystore.
    #[error("No ECDSA keypair found in the keystore")]
    NoEcdsaKeypair,

    /// Invalid ECDSA keypair found in the keystore.
    #[error("Invalid ECDSA keypair found in the keystore")]
    InvalidEcdsaKeypair,
    /// Missing `KEYSTORE_URI` environment
    #[error("Missing keystore URI")]
    TestSetup(String),
}

#[derive(Debug, Clone, StructOpt, Serialize, Deserialize)]
#[structopt(name = "General CLI Context")]
pub struct ContextConfig {
    /// Pass through arguments to another command
    #[structopt(subcommand)]
    pub gadget_core_settings: GadgetCLICoreSettings,
}

#[derive(Debug, Clone, StructOpt, Serialize, Deserialize)]
pub enum GadgetCLICoreSettings {
    #[structopt(name = "run")]
    Run {
        #[structopt(long, short = "b", parse(try_from_str))]
        bind_addr: IpAddr,
        #[structopt(long, short = "p")]
        bind_port: u16,
        #[structopt(long, short = "t")]
        test_mode: bool,
        #[structopt(long, short = "l", parse(from_str))]
        logger: Option<Logger>,
        #[structopt(long, short = "u", long = "url", parse(try_from_str = url::Url::parse))]
        #[serde(default = "gadget_io::defaults::rpc_url")]
        url: Url,
        #[structopt(long = "bootnodes", parse(try_from_str = <Multiaddr as std::str::FromStr>::from_str))]
        #[serde(default)]
        bootnodes: Option<Vec<Multiaddr>>,
        #[structopt(long, short = "d", parse(from_os_str))]
        base_path: PathBuf,
        #[structopt(
            long,
            default_value,
            possible_values = &[
                "local_testnet",
                "local_mainnet",
                "testnet",
                "mainnet"
            ]
        )]
        chain: SupportedChains,
        #[structopt(long, short = "v", parse(from_occurrences))]
        verbose: i32,
        /// Whether to use pretty logging
        #[structopt(long)]
        pretty: bool,
        #[structopt(long = "keystore-password", env)]
        keystore_password: Option<String>,
        #[structopt(long)]
        blueprint_id: u64,
        #[structopt(long)]
        service_id: Option<u64>,
    },
}

/// Loads the [`GadgetConfiguration`] from the current environment.
/// # Errors
///
/// This function will return an error if any of the required environment variables are missing.
#[cfg(feature = "std")]
pub fn load(
    protocol: Option<Protocol>,
    additional_config: ContextConfig,
) -> Result<GadgetConfiguration<parking_lot::RawRwLock>, Error> {
    load_with_lock::<parking_lot::RawRwLock>(protocol, additional_config)
}

/// Loads the [`GadgetConfiguration`] from the current environment.
///
/// This allows callers to specify the `RwLock` implementation to use.
///
/// # Errors
///
/// This function will return an error if any of the required environment variables are missing.
pub fn load_with_lock<RwLock: lock_api::RawRwLock>(
    protocol: Option<Protocol>,
    additional_config: ContextConfig,
) -> Result<GadgetConfiguration<RwLock>, Error> {
    load_inner::<RwLock>(protocol, additional_config)
}

#[cfg(feature = "std")]
fn load_inner<RwLock: lock_api::RawRwLock>(
    protocol: Option<Protocol>,
    additional_config: ContextConfig,
) -> Result<GadgetConfiguration<RwLock>, Error> {
    let is_registration = std::env::var("REGISTRATION_MODE_ON").is_ok();
    let ContextConfig {
        gadget_core_settings:
            GadgetCLICoreSettings::Run {
                bind_addr,
                bind_port,
                test_mode,
                logger,
                url,
                base_path,
                blueprint_id,
                service_id,
                ..
            },
        ..
    } = additional_config;

    let logger = logger.unwrap_or_default();

    let data_dir = base_path;
    let mut keystore_url = format!("{}", data_dir.display());
    if !keystore_url.starts_with("file:/") && !keystore_url.starts_with("file://") {
        keystore_url = format!("file://{}", data_dir.display());
    }

    Ok(GadgetConfiguration {
        bind_addr,
        bind_port,
        test_mode,
        logger,
        rpc_endpoint: url.to_string(),
        keystore_uri: keystore_url,
        data_dir_path: Some(format!("{}", data_dir.display())),
        blueprint_id,
        // If the registration mode is on, we don't need the service ID
        service_id: if is_registration {
            None
        } else {
            Some(service_id.ok_or_else(|| Error::MissingServiceId)?)
        },
        is_registration,
        protocol: protocol.unwrap_or(Protocol::Tangle),
        _lock: core::marker::PhantomData,
    })
}

#[cfg(not(feature = "std"))]
pub fn load_inner<RwLock: lock_api::RawRwLock>(
    _protocol: Option<Protocol>,
) -> Result<GadgetConfiguration<RwLock>, Error> {
    unimplemented!("Implement loading env for no_std")
}

impl<RwLock: lock_api::RawRwLock> GadgetConfiguration<RwLock> {
    /// Loads the `KeyStore` from the current environment.
    ///
    /// # Errors
    ///
    /// This function will return an error if the keystore URI is unsupported.
    pub fn keystore(&self) -> Result<GenericKeyStore<RwLock>, Error> {
        #[cfg(feature = "std")]
        use crate::keystore::backend::fs::FilesystemKeystore;
        use crate::keystore::backend::{mem::InMemoryKeystore, GenericKeyStore};

        match self.keystore_uri.as_str() {
            uri if uri == "file::memory:" || uri == ":memory:" => {
                Ok(GenericKeyStore::Mem(InMemoryKeystore::new()))
            }
            #[cfg(feature = "std")]
            uri if uri.starts_with("file:") || uri.starts_with("file://") => {
                let path = uri
                    .trim_start_matches("file://")
                    .trim_start_matches("file:");
                Ok(GenericKeyStore::Fs(FilesystemKeystore::open(path)?))
            }
            otherwise => Err(Error::UnsupportedKeystoreUri(otherwise.to_string())),
        }
    }

    /// Returns the first Sr25519 signer keypair from the keystore.
    ///
    /// # Errors
    ///
    /// This function will return an error if no Sr25519 keypair is found in the keystore.
    /// or if the keypair seed is invalid.
    #[doc(alias = "sr25519_signer")]
    pub fn first_signer(&self) -> Result<TanglePairSigner, Error> {
<<<<<<< HEAD
        self.keystore()?
            .sr25519_key()
            .map_err(Error::Keystore)
=======
        self.keystore()?.sr25519_key().map_err(Error::Keystore)
>>>>>>> 684892d9
    }

    /// Returns the first Sr25519 signer keypair from the keystore.
    ///
    /// # Errors
    ///
    /// This function will return an error if no Sr25519 keypair is found in the keystore.
    /// or if the keypair seed is invalid.
    #[doc(alias = "sr25519_signer")]
    pub fn first_signer_polkadot(&self) -> Result<TanglePairSignerPolkadot, Error> {
        self.keystore()?
            .sr25519_key_polkadot()
            .map_err(Error::Keystore)
    }

    /// Returns the first ECDSA signer keypair from the keystore.
    ///
    /// # Errors
    ///
    /// This function will return an error if no ECDSA keypair is found in the keystore.
    /// or if the keypair seed is invalid.
    #[doc(alias = "ecdsa_signer")]
    pub fn first_ecdsa_signer(&self) -> Result<tangle_subxt::subxt_signer::ecdsa::Keypair, Error> {
<<<<<<< HEAD
        self.keystore()?
            .ecdsa_key()
            .map_err(Error::Keystore)
    }

    /// Returns the first BLS BN254 signer keypair from the keystore.
    ///
    /// # Errors
    ///
    /// This function will return an error if no BLS BN254 keypair is found in the keystore.
    #[doc(alias = "bls_bn254_signer")]
    pub fn first_bls_bn254_signer(&self) -> Result<bls_bn254::KeyPair, Error> {
        self.keystore()?
            .bls_bn254_key()
            .map_err(Error::Keystore)
=======
        self.keystore()?.ecdsa_key().map_err(Error::Keystore)
>>>>>>> 684892d9
    }

    /// Returns whether the gadget should run in memory.
    #[must_use]
    pub const fn should_run_in_memory(&self) -> bool {
        self.data_dir_path.is_none()
    }

    /// Returns whether the gadget should run in registration mode.
    #[must_use]
    pub const fn should_run_registration(&self) -> bool {
        self.is_registration
    }

    /// Returns a new [`subxt::OnlineClient`] for the Tangle.
    ///
    /// # Errors
    /// This function will return an error if we are unable to connect to the Tangle RPC endpoint.
    #[cfg(any(feature = "std", feature = "wasm"))]
    pub async fn client(&self) -> Result<subxt::OnlineClient<TangleConfig>, Error> {
        let client =
            subxt::OnlineClient::<TangleConfig>::from_url(self.rpc_endpoint.clone()).await?;
        Ok(client)
    }
}<|MERGE_RESOLUTION|>--- conflicted
+++ resolved
@@ -364,13 +364,9 @@
     /// or if the keypair seed is invalid.
     #[doc(alias = "sr25519_signer")]
     pub fn first_signer(&self) -> Result<TanglePairSigner, Error> {
-<<<<<<< HEAD
         self.keystore()?
             .sr25519_key()
             .map_err(Error::Keystore)
-=======
-        self.keystore()?.sr25519_key().map_err(Error::Keystore)
->>>>>>> 684892d9
     }
 
     /// Returns the first Sr25519 signer keypair from the keystore.
@@ -394,7 +390,6 @@
     /// or if the keypair seed is invalid.
     #[doc(alias = "ecdsa_signer")]
     pub fn first_ecdsa_signer(&self) -> Result<tangle_subxt::subxt_signer::ecdsa::Keypair, Error> {
-<<<<<<< HEAD
         self.keystore()?
             .ecdsa_key()
             .map_err(Error::Keystore)
@@ -410,9 +405,6 @@
         self.keystore()?
             .bls_bn254_key()
             .map_err(Error::Keystore)
-=======
-        self.keystore()?.ecdsa_key().map_err(Error::Keystore)
->>>>>>> 684892d9
     }
 
     /// Returns whether the gadget should run in memory.
