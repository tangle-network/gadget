# Gadget
<<<<<<< HEAD
This repo contains code for MPC and other restaking service gadgets. A gadget is a service that listens to a job management system (such as a blockchain w/ onchain job management logic) and communicates with other service providers using a peer to peer or alternative networking stack. Currently, the main services the gadget implements are multi-party computation services such as threshold signature MPCs and an MPC proving service for Groth16 zkSNARKs.

- [x] [DFNS CGGMP21](https://github.com/dfns/cggmp21/tree/m/cggmp21)
- [x] [Threshold BLS](https://github.com/mikelodder7/blsful)
- [x] [LIT Protocol fork of ZCash Frost](https://github.com/LIT-Protocol/frost)
- [x] [Groth16 ZK-SaaS](https://github.com/webb-tools/zk-SaaS)

## Design

The core library is `gadget-core`. The core library allows gadgets to hold standardization of use across different blockchains that implement a compatible job management and submission infrastructure. All gadgets should implement the relevant traits from `gadget-core`, which implement job allocation, completion, and submission. Currently, gadgets expect to receive `FinalityNotifications` and `BlockImportNotifications` so blockchains with finality are mainly targetted.

Currently the repo is built around Substrate blockchain logic and networking. The job system implemented by [Tangle](https://github.com/webb-tools/tangle) drives the current job allocation mechanism. Validators of a Substrate chain implementing Tangle's runtime pallets execute jobs assigned to them from an onchain job submission system and use the underlying Substrate p2p layer to communicate with other service peers.
=======
## Introduction
A **gadget** is a peer on a network that queries a blockchain for job information, then, performs work based on these on-chain jobs cooperatively with other gadgets.
There are different types of jobs, such as threshold signatures, zero-knowledge proofs, and more. Each job type has a corresponding **protocol** that the gadgets use to perform the work.
These protocols, under the hood, each make use of an applied cryptographic protocol over a network, and work towards submitting job outputs to the blockchain.



## Design
>>>>>>> b3466828

The core library is `gadget-core`. The core library allows gadgets to hold standardization of use across different blockchains. The core library is the base of all gadgets, and expects to receive `FinalityNotifications` and `BlockImportNotifications`.
Once such blockchain is a substrate blockchain. This is where `gadget-common` comes into play. The `gadget-common` is the `core-gadget` endowed with a connection to a substrate blockchain, a networking layer to communicate with other gadgets, and a `SubstrateGadget` that has application-specific logic.
Since `gadget-common` allows varying connections to a substrate blockchain and differing network layers, we thus design above it various *protocols*. Some example protocols are `zk-saas-protocol`, `dfns-cggmp21-protocol`, `threshold-bls-protocol`, and `stub-protocol` (where the latter is for getting a bare minimum skeleton of a protocol crate setup).
These protocols are endowed with the same functionalities as the `gadget-common` but with a (potentially) different blockchain connection, networking layer, and application-specific logic using assistance from macros.
For more information on how to create a new protocol, see the README.md in the `protocols/stub` directory [here](protocols/stub/README.md).
## Testing

`SKIP_WASM_BUILD=true RUST_LOG=debug cargo nextest run` is required to run tests, since 1-program per-program space is required for tests due to the nature of the use of static variables in test-only contexts. There is currently an issue with the WASM build so the `SKIP_WASM_BUILD` flag is required. The `RUST_LOG=debug` flag is optional but useful for debugging.

## Troubleshooting
#### GMP Issues
The linking phase may fail due to not finding libgmp (i.e., "could not find library -lgmp") when building on a mac M1. To fix this problem, run:

```bash
brew install gmp
# make sure to run the commands below each time when starting a new env, or, append them to .zshrc
export LIBRARY_PATH=$LIBRARY_PATH:/opt/homebrew/lib
export INCLUDE_PATH=$INCLUDE_PATH:/opt/homebrew/include
```<|MERGE_RESOLUTION|>--- conflicted
+++ resolved
@@ -1,5 +1,4 @@
 # Gadget
-<<<<<<< HEAD
 This repo contains code for MPC and other restaking service gadgets. A gadget is a service that listens to a job management system (such as a blockchain w/ onchain job management logic) and communicates with other service providers using a peer to peer or alternative networking stack. Currently, the main services the gadget implements are multi-party computation services such as threshold signature MPCs and an MPC proving service for Groth16 zkSNARKs.
 
 - [x] [DFNS CGGMP21](https://github.com/dfns/cggmp21/tree/m/cggmp21)
@@ -12,16 +11,6 @@
 The core library is `gadget-core`. The core library allows gadgets to hold standardization of use across different blockchains that implement a compatible job management and submission infrastructure. All gadgets should implement the relevant traits from `gadget-core`, which implement job allocation, completion, and submission. Currently, gadgets expect to receive `FinalityNotifications` and `BlockImportNotifications` so blockchains with finality are mainly targetted.
 
 Currently the repo is built around Substrate blockchain logic and networking. The job system implemented by [Tangle](https://github.com/webb-tools/tangle) drives the current job allocation mechanism. Validators of a Substrate chain implementing Tangle's runtime pallets execute jobs assigned to them from an onchain job submission system and use the underlying Substrate p2p layer to communicate with other service peers.
-=======
-## Introduction
-A **gadget** is a peer on a network that queries a blockchain for job information, then, performs work based on these on-chain jobs cooperatively with other gadgets.
-There are different types of jobs, such as threshold signatures, zero-knowledge proofs, and more. Each job type has a corresponding **protocol** that the gadgets use to perform the work.
-These protocols, under the hood, each make use of an applied cryptographic protocol over a network, and work towards submitting job outputs to the blockchain.
-
-
-
-## Design
->>>>>>> b3466828
 
 The core library is `gadget-core`. The core library allows gadgets to hold standardization of use across different blockchains. The core library is the base of all gadgets, and expects to receive `FinalityNotifications` and `BlockImportNotifications`.
 Once such blockchain is a substrate blockchain. This is where `gadget-common` comes into play. The `gadget-common` is the `core-gadget` endowed with a connection to a substrate blockchain, a networking layer to communicate with other gadgets, and a `SubstrateGadget` that has application-specific logic.
