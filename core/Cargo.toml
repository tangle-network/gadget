[package]
name = "gadget-core"
version = "0.0.1"
authors = ["Thomas P Braun"]
license = "GPL-3.0-or-later WITH Classpath-exception-2.0"
edition = "2021"

[lib]
crate-type = ["cdylib", "rlib"]

[features]
default = ["substrate"]
substrate = []

[dependencies]
parking_lot = { workspace = true }
gadget-io = { workspace = true, default-features = false }
hex = { workspace = true, features = ["alloc"] }
log = { workspace = true }
async-trait = { workspace = true }
auto_impl = { workspace = true }
futures = { workspace = true }
<<<<<<< HEAD
sp-core = { workspace = true }
=======
futures-timer = "3.0.3"

[target.'cfg(target_family = "wasm")'.dependencies]
wasm-bindgen-test = "0.3.34"
getrandom = { workspace = true, features = ["js"] }
wasm-bindgen-futures = "0.4.42"
>>>>>>> 747b3cb3

[dev-dependencies]
tokio = { workspace = true, features = ["macros"] }

[target.'cfg(target_family = "wasm")'.dev-dependencies]
wasm-bindgen-test = "0.3.34"<|MERGE_RESOLUTION|>--- conflicted
+++ resolved
@@ -20,16 +20,13 @@
 async-trait = { workspace = true }
 auto_impl = { workspace = true }
 futures = { workspace = true }
-<<<<<<< HEAD
-sp-core = { workspace = true }
-=======
 futures-timer = "3.0.3"
 
 [target.'cfg(target_family = "wasm")'.dependencies]
 wasm-bindgen-test = "0.3.34"
 getrandom = { workspace = true, features = ["js"] }
 wasm-bindgen-futures = "0.4.42"
->>>>>>> 747b3cb3
+sp-core = { workspace = true }
 
 [dev-dependencies]
 tokio = { workspace = true, features = ["macros"] }
