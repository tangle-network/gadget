--- conflicted
+++ resolved
@@ -4,14 +4,8 @@
     discovery::peers::VerificationIdentifierKey,
     service::AllowedKeys,
     service_handle::NetworkServiceHandle,
-<<<<<<< HEAD
-    test_utils::{
-        create_whitelisted_nodes, init_tracing, wait_for_all_handshakes,
-        wait_for_handshake_completion, TestNode,
-=======
     tests::{
         TestNode, create_whitelisted_nodes, wait_for_all_handshakes, wait_for_handshake_completion,
->>>>>>> a50926f6
     },
     types::{MessageRouting, ParticipantId, ParticipantInfo, ProtocolMessage},
 };
