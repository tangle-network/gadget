--- conflicted
+++ resolved
@@ -20,11 +20,7 @@
 gadget-std = { workspace = true, features = ["std"] }
 gadget-anvil-testing-utils = { workspace = true }
 gadget-core-testing-utils = { workspace = true }
-<<<<<<< HEAD
 gadget-chain-setup = { workspace = true, features = ["std", "anvil"] }
-gadget-logging = { workspace = true }
-=======
->>>>>>> b5971805
 tempfile = { workspace = true }
 alloy-primitives = { workspace = true }
 alloy-provider = { workspace = true }
