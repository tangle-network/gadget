use crate::protocol::state_machine::Group;
use gadget_common::client::{AccountId, ClientWithApi, JobsApiForGadget};
use gadget_common::config::{Network, ProvideRuntimeApi};
use gadget_common::full_protocol::FullProtocolConfig;
use gadget_common::gadget::message::{GadgetProtocolMessage, UserID};
use gadget_common::gadget::work_manager::WorkManager;
use gadget_common::gadget::JobInitMetadata;
use gadget_common::keystore::KeystoreBackend;
use gadget_common::sp_core::keccak_256;
use gadget_common::{
    Backend, Block, BuiltExecutableJobWrapper, Error, JobBuilder, JobError, WorkManagerInterface,
};
use gennaro_dkg::{Participant, SecretParticipantImpl};
use itertools::Itertools;
use round_based::Msg;
use std::collections::{BTreeMap, HashMap};
use std::sync::Arc;
use tangle_primitives::jobs::{
    DKGTSSSignatureResult, DigitalSignatureScheme, JobId, JobResult, JobType,
};
use tangle_primitives::roles::RoleType;

#[derive(Clone)]
pub struct BlsSigningAdditionalParams {
    i: u16,
    t: u16,
    role_type: RoleType,
    job_id: JobId,
    key_bundle: Participant<SecretParticipantImpl<Group>, Group>,
    user_id_to_account_id_mapping: Arc<HashMap<UserID, AccountId>>,
    input_data_to_sign: Vec<u8>,
}

pub async fn create_next_job<
    B: Block,
    BE: Backend<B> + 'static,
    C: ClientWithApi<B, BE>,
    N: Network,
    KBE: KeystoreBackend,
>(
    config: &crate::BlsSigningConfig<B, BE, C, N, KBE>,
    job: JobInitMetadata<B>,
) -> Result<BlsSigningAdditionalParams, Error>
where
    <C as ProvideRuntimeApi<B>>::Api: JobsApiForGadget<B>,
{
    let job_id = job.job_id;
    let p1_job = job.phase1_job.expect("Should exist");
    let threshold = p1_job.clone().get_threshold().expect("Should exist") as u16;
    let role_type = p1_job.get_role_type();
    let participants = p1_job.get_participants().expect("Should exist");
    let JobType::DKGTSSPhaseTwo(p2_job) = job.job_type else {
        panic!("Should be valid type")
    };
    let input_data_to_sign = p2_job.submission;
    let previous_job_id = p2_job.phase_one_id;

    let user_id_to_account_id_mapping = Arc::new(
        participants
            .clone()
            .into_iter()
            .enumerate()
            .map(|r| (r.0 as UserID, r.1))
            .collect(),
    );

    let key = keccak_256(&previous_job_id.to_be_bytes());

    if let Ok(Some(key_bundle)) = config
        .key_store
        .get::<Participant<SecretParticipantImpl<Group>, Group>>(&key)
        .await
    {
        let additional_params = BlsSigningAdditionalParams {
            i: participants
                .iter()
                .position(|p| p == &config.account_id)
                .expect("Should exist") as u16,
            t: threshold,
            role_type,
            job_id,
            user_id_to_account_id_mapping,
            key_bundle,
            input_data_to_sign: input_data_to_sign.to_vec(),
        };

        Ok(additional_params)
    } else {
        Err(Error::ClientError {
            err: "Key bundle not found".to_string(),
        })
    }
}

pub async fn generate_protocol_from<
    B: Block,
    BE: Backend<B> + 'static,
    C: ClientWithApi<B, BE>,
    N: Network,
    KBE: KeystoreBackend,
>(
    config: &crate::BlsSigningConfig<B, BE, C, N, KBE>,
    associated_block_id: <WorkManager as WorkManagerInterface>::Clock,
    associated_retry_id: <WorkManager as WorkManagerInterface>::RetryID,
    associated_session_id: <WorkManager as WorkManagerInterface>::SessionID,
    associated_task_id: <WorkManager as WorkManagerInterface>::TaskID,
    protocol_message_rx: tokio::sync::mpsc::UnboundedReceiver<GadgetProtocolMessage>,
    additional_params: BlsSigningAdditionalParams,
) -> Result<BuiltExecutableJobWrapper, JobError>
where
    <C as ProvideRuntimeApi<B>>::Api: JobsApiForGadget<B>,
{
    let threshold = additional_params.t;
    let network = config.network.clone();
    let result = Arc::new(tokio::sync::Mutex::new(None));
    let result_clone = result.clone();
    let client = config.jobs_client();
    let role_type = additional_params.role_type;
    let job_id = additional_params.job_id;
    let logger = config.logger.clone();

    Ok(JobBuilder::new()
        .protocol(async move {
            logger.info("Starting BlsSigningProtocol");
            let (_tx0, _rx0, tx1, mut rx1) =
                gadget_common::channels::create_job_manager_to_async_protocol_channel_split::<
                    _,
                    (),
                    Msg<(Vec<u8>, Vec<u8>)>,
                >(
                    protocol_message_rx,
                    associated_block_id,
                    associated_retry_id,
                    associated_session_id,
                    associated_task_id,
                    additional_params.user_id_to_account_id_mapping.clone(),
                    network,
                );

            // Step 1: Generate shares
            let participant = &additional_params.key_bundle;
            let sk = participant.get_secret_share().ok_or_else(|| JobError {
                reason: "Failed to get secret share".to_string(),
            })?;

            let share =
                snowbridge_milagro_bls::SecretKey::from_bytes(&sk.to_be_bytes()).map_err(|e| {
                    JobError {
                        reason: format!("Failed to create secret key: {e:?}"),
                    }
                })?;

            let sign_input = keccak_256(&additional_params.input_data_to_sign);
            let sig_share = snowbridge_milagro_bls::Signature::new(&sign_input, &share);
            let pk_share = snowbridge_milagro_bls::PublicKey::from_secret_key(&share);

            // Step 2: Broadcast shares
            let msg = Msg {
                sender: additional_params.i,
                receiver: None,
                body: (sig_share.as_bytes().to_vec(), pk_share.as_bytes().to_vec()),
            };

            tx1.send(msg).map_err(|e| JobError {
                reason: format!("Failed to send message: {e}"),
            })?;

            let mut received_pk_shares = BTreeMap::new();
            let mut received_sig_shares = BTreeMap::new();
            received_pk_shares.insert(additional_params.i, pk_share);
            received_sig_shares.insert(additional_params.i, sig_share);

            // Step 3: Receive shares until there are t+1 total
            while received_pk_shares.len() != (threshold + 1) as usize {
                let msg = rx1.recv().await.ok_or_else(|| JobError {
                    reason: "Failed to receive message".to_string(),
                })?;

                let (sender, (sig, pk)) = (msg.sender, msg.body);
                let pk =
                    snowbridge_milagro_bls::PublicKey::from_bytes(&pk).map_err(|e| JobError {
                        reason: format!("Failed to create public key: {e:?}"),
                    })?;
                let sig =
                    snowbridge_milagro_bls::Signature::from_bytes(&sig).map_err(|e| JobError {
                        reason: format!("Failed to create signature: {e:?}"),
                    })?;
                received_pk_shares.insert(sender, pk);
                received_sig_shares.insert(sender, sig);
            }

            logger.info("BlsSigningProtocol finished public broadcast stage");

            // Step 4: Verify the combined signatures and public keys
            let sig_shares = received_sig_shares
                .into_iter()
                .sorted_by_key(|r| r.0)
                .map(|r| r.1)
                .collect::<Vec<_>>();

            let pk_shares = received_pk_shares
                .into_iter()
                .sorted_by_key(|r| r.0)
                .map(|r| r.1)
                .collect::<Vec<_>>();

            let combined_signature = snowbridge_milagro_bls::AggregateSignature::aggregate(
                &sig_shares.iter().collect::<Vec<_>>(),
            );

            let pk_agg = snowbridge_milagro_bls::AggregatePublicKey::aggregate(
                &pk_shares.iter().collect::<Vec<_>>(),
            )
            .map_err(|e| JobError {
                reason: format!("Failed to aggregate public keys: {e:?}"),
            })?;

            let input = &mut [0u8; 97];
            pk_agg.point.to_bytes(input, false);

            let as_pk = snowbridge_milagro_bls::PublicKey::from_uncompressed_bytes(&input[1..])
                .map_err(|e| JobError {
                    reason: format!("Failed to create public key: {e:?}"),
                })?;

            let as_sig =
                snowbridge_milagro_bls::Signature::from_bytes(&combined_signature.as_bytes())
                    .map_err(|e| JobError {
                        reason: format!("Failed to create signature: {e:?}"),
                    })?;

<<<<<<< HEAD
                if !as_sig.verify(&sign_input, &as_pk) {
                    return Err(JobError {
                        reason: "Failed to verify signature locally".to_string(),
                    });
                }

                let verifying_key = as_pk.as_uncompressed_bytes().to_vec();
                let signature = as_sig.as_bytes().to_vec();

                logger.info("BlsSigningProtocol finished verification stage");
                let job_result = JobResult::DKGPhaseTwo(DKGTSSSignatureResult {
                    signature_scheme: DigitalSignatureScheme::Bls381,
                    data: additional_params
                        .input_data_to_sign
                        .clone()
                        .try_into()
                        .unwrap(),
                    signature: signature.try_into().unwrap(),
                    verifying_key: verifying_key.try_into().unwrap(),
=======
            if !as_sig.verify(&sign_input, &as_pk) {
                return Err(JobError {
                    reason: "Failed to verify signature locally".to_string(),
>>>>>>> 2bc003c8
                });
            }

            let signing_key = as_pk.as_uncompressed_bytes().to_vec();
            let signature = as_sig.as_bytes().to_vec();

            logger.info("BlsSigningProtocol finished verification stage");
            let job_result = JobResult::DKGPhaseTwo(DKGTSSSignatureResult {
                signature_scheme: DigitalSignatureScheme::Bls381,
                data: additional_params
                    .input_data_to_sign
                    .clone()
                    .try_into()
                    .unwrap(),
                signature: signature.try_into().unwrap(),
                verifying_key: signing_key.try_into().unwrap(),
            });

            *result.lock().await = Some(job_result);
            Ok(())
        })
        .post(async move {
            if let Some(result) = result_clone.lock().await.take() {
                client
                    .submit_job_result(role_type, job_id, result)
                    .await
                    .map_err(|e| JobError {
                        reason: format!("Failed to submit job result: {e}"),
                    })?;
            }

            Ok(())
        })
        .build())
}<|MERGE_RESOLUTION|>--- conflicted
+++ resolved
@@ -229,31 +229,9 @@
                         reason: format!("Failed to create signature: {e:?}"),
                     })?;
 
-<<<<<<< HEAD
-                if !as_sig.verify(&sign_input, &as_pk) {
-                    return Err(JobError {
-                        reason: "Failed to verify signature locally".to_string(),
-                    });
-                }
-
-                let verifying_key = as_pk.as_uncompressed_bytes().to_vec();
-                let signature = as_sig.as_bytes().to_vec();
-
-                logger.info("BlsSigningProtocol finished verification stage");
-                let job_result = JobResult::DKGPhaseTwo(DKGTSSSignatureResult {
-                    signature_scheme: DigitalSignatureScheme::Bls381,
-                    data: additional_params
-                        .input_data_to_sign
-                        .clone()
-                        .try_into()
-                        .unwrap(),
-                    signature: signature.try_into().unwrap(),
-                    verifying_key: verifying_key.try_into().unwrap(),
-=======
             if !as_sig.verify(&sign_input, &as_pk) {
                 return Err(JobError {
                     reason: "Failed to verify signature locally".to_string(),
->>>>>>> 2bc003c8
                 });
             }
 
