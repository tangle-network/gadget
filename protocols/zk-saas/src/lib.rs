use crate::network::ZkNetworkService;
use crate::protocol::ZkProtocol;
use async_trait::async_trait;
use gadget_common::client::{
    AccountId, ClientWithApi, JobsApiForGadget, JobsClient, PalletSubmitter,
};
use gadget_common::config::NetworkAndProtocolSetup;
use gadget_common::debug_logger::DebugLogger;
use gadget_common::Error;
use mpc_net::prod::RustlsCertificate;
use protocol_macros::protocol;
use sc_client_api::Backend;
use sp_api::ProvideRuntimeApi;
use sp_runtime::traits::Block;
use std::net::SocketAddr;
use std::sync::Arc;
use tokio_rustls::rustls::{Certificate, PrivateKey, RootCertStore};

pub mod network;
pub mod protocol;

#[protocol]
pub struct ZkGadgetConfig<B: Block, C: ClientWithApi<B, BE>, BE: Backend<B>>
where
<<<<<<< HEAD
    <C as ProvideRuntimeApi<B>>::Api: JobsApi<
        B,
        AccountId,
        MaxParticipants,
        MaxSubmissionLen,
        MaxKeyLen,
        MaxDataLen,
        MaxSignatureLen,
        MaxProofLen,
    >,
=======
    <C as ProvideRuntimeApi<B>>::Api: JobsApiForGadget<B>,
>>>>>>> 346c4ad9
{
    pub king_bind_addr: Option<SocketAddr>,
    pub client_only_king_addr: Option<SocketAddr>,
    pub public_identity_der: Vec<u8>,
    pub private_identity_der: Vec<u8>,
    pub client_only_king_public_identity_der: Option<Vec<u8>>,
    pub account_id: AccountId,
    pub pallet_tx: Arc<dyn PalletSubmitter>,
    pub client: C,
    pub logger: DebugLogger,
    pub _pd: std::marker::PhantomData<(B, C, BE)>,
}

#[async_trait]
impl<B: Block, C: ClientWithApi<B, BE>, BE: Backend<B>> NetworkAndProtocolSetup
    for ZkGadgetConfig<B, C, BE>
where
<<<<<<< HEAD
    <C as ProvideRuntimeApi<B>>::Api: JobsApi<
        B,
        AccountId,
        MaxParticipants,
        MaxSubmissionLen,
        MaxKeyLen,
        MaxDataLen,
        MaxSignatureLen,
        MaxProofLen,
    >,
=======
    <C as ProvideRuntimeApi<B>>::Api: JobsApiForGadget<B>,
>>>>>>> 346c4ad9
{
    type Network = ZkNetworkService;
    type Protocol = ZkProtocol<B, C, BE>;
    type Client = C;
    type Block = B;
    type Backend = BE;

    async fn build_network_and_protocol(
        &self,
        jobs_client: JobsClient<Self::Block, Self::Backend, Self::Client>,
    ) -> Result<(Self::Network, Self::Protocol), Error> {
        let network = create_zk_network(self).await?;
        let zk_protocol = ZkProtocol {
            client: jobs_client,
            account_id: self.account_id,
            network: network.clone(),
            logger: self.logger.clone(),
        };

        Ok((network, zk_protocol))
    }

    fn pallet_tx(&self) -> Arc<dyn PalletSubmitter> {
        self.pallet_tx.clone()
    }

    fn logger(&self) -> DebugLogger {
        self.logger.clone()
    }

    fn client(&self) -> Self::Client {
        self.client.clone()
    }
}

pub async fn create_zk_network<B: Block, C: ClientWithApi<B, BE>, BE: Backend<B>>(
    config: &ZkGadgetConfig<B, C, BE>,
) -> Result<ZkNetworkService, Error>
where
<<<<<<< HEAD
    <C as ProvideRuntimeApi<B>>::Api: JobsApi<
        B,
        AccountId,
        MaxParticipants,
        MaxSubmissionLen,
        MaxKeyLen,
        MaxDataLen,
        MaxSignatureLen,
        MaxProofLen,
    >,
=======
    <C as ProvideRuntimeApi<B>>::Api: JobsApiForGadget<B>,
>>>>>>> 346c4ad9
{
    let our_identity = RustlsCertificate {
        cert: Certificate(config.public_identity_der.clone()),
        private_key: PrivateKey(config.private_identity_der.clone()),
    };

    if let Some(addr) = &config.king_bind_addr {
        ZkNetworkService::new_king(config.account_id, *addr, our_identity).await
    } else {
        let king_addr = config
            .client_only_king_addr
            .expect("King address must be specified if king bind address is not specified");

        let mut king_certs = RootCertStore::empty();
        king_certs
            .add(&Certificate(
                config
                    .client_only_king_public_identity_der
                    .clone()
                    .expect("The client must specify the identity of the king"),
            ))
            .map_err(|err| Error::InitError {
                err: err.to_string(),
            })?;

        ZkNetworkService::new_client(king_addr, config.account_id, our_identity, king_certs).await
    }
}<|MERGE_RESOLUTION|>--- conflicted
+++ resolved
@@ -22,20 +22,7 @@
 #[protocol]
 pub struct ZkGadgetConfig<B: Block, C: ClientWithApi<B, BE>, BE: Backend<B>>
 where
-<<<<<<< HEAD
-    <C as ProvideRuntimeApi<B>>::Api: JobsApi<
-        B,
-        AccountId,
-        MaxParticipants,
-        MaxSubmissionLen,
-        MaxKeyLen,
-        MaxDataLen,
-        MaxSignatureLen,
-        MaxProofLen,
-    >,
-=======
     <C as ProvideRuntimeApi<B>>::Api: JobsApiForGadget<B>,
->>>>>>> 346c4ad9
 {
     pub king_bind_addr: Option<SocketAddr>,
     pub client_only_king_addr: Option<SocketAddr>,
@@ -53,20 +40,7 @@
 impl<B: Block, C: ClientWithApi<B, BE>, BE: Backend<B>> NetworkAndProtocolSetup
     for ZkGadgetConfig<B, C, BE>
 where
-<<<<<<< HEAD
-    <C as ProvideRuntimeApi<B>>::Api: JobsApi<
-        B,
-        AccountId,
-        MaxParticipants,
-        MaxSubmissionLen,
-        MaxKeyLen,
-        MaxDataLen,
-        MaxSignatureLen,
-        MaxProofLen,
-    >,
-=======
     <C as ProvideRuntimeApi<B>>::Api: JobsApiForGadget<B>,
->>>>>>> 346c4ad9
 {
     type Network = ZkNetworkService;
     type Protocol = ZkProtocol<B, C, BE>;
@@ -106,20 +80,7 @@
     config: &ZkGadgetConfig<B, C, BE>,
 ) -> Result<ZkNetworkService, Error>
 where
-<<<<<<< HEAD
-    <C as ProvideRuntimeApi<B>>::Api: JobsApi<
-        B,
-        AccountId,
-        MaxParticipants,
-        MaxSubmissionLen,
-        MaxKeyLen,
-        MaxDataLen,
-        MaxSignatureLen,
-        MaxProofLen,
-    >,
-=======
     <C as ProvideRuntimeApi<B>>::Api: JobsApiForGadget<B>,
->>>>>>> 346c4ad9
 {
     let our_identity = RustlsCertificate {
         cert: Certificate(config.public_identity_der.clone()),
