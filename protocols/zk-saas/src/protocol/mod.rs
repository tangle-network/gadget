--- conflicted
+++ resolved
@@ -57,20 +57,7 @@
 #[async_trait]
 impl<B, C, BE> GadgetProtocol<B, BE, C> for ZkProtocol<B, C, BE>
 where
-<<<<<<< HEAD
-    <C as ProvideRuntimeApi<B>>::Api: JobsApi<
-        B,
-        AccountId,
-        MaxParticipants,
-        MaxSubmissionLen,
-        MaxKeyLen,
-        MaxDataLen,
-        MaxSignatureLen,
-        MaxProofLen,
-    >,
-=======
     <C as ProvideRuntimeApi<B>>::Api: JobsApiForGadget<B>,
->>>>>>> 346c4ad9
     B: Block,
     C: ClientWithApi<B, BE> + 'static,
     BE: Backend<B> + 'static,
@@ -133,11 +120,7 @@
         matches!(role, RoleType::ZkSaaS(ZeroKnowledgeRoleType::ZkSaaSGroth16))
     }
 
-<<<<<<< HEAD
-    fn phase_filter(&self, job: JobType<AccountId, MaxParticipants, MaxSubmissionLen>) -> bool {
-=======
     fn phase_filter(&self, job: GadgetJobType) -> bool {
->>>>>>> 346c4ad9
         matches!(job, JobType::ZkSaaSPhaseTwo(_))
     }
 
@@ -182,20 +165,7 @@
 impl<B: Block, C: ClientWithApi<B, BE> + 'static, BE: Backend<B> + 'static> AsyncProtocol
     for ZkProtocol<B, C, BE>
 where
-<<<<<<< HEAD
-    <C as ProvideRuntimeApi<B>>::Api: JobsApi<
-        B,
-        AccountId,
-        MaxParticipants,
-        MaxSubmissionLen,
-        MaxKeyLen,
-        MaxDataLen,
-        MaxSignatureLen,
-        MaxProofLen,
-    >,
-=======
     <C as ProvideRuntimeApi<B>>::Api: JobsApiForGadget<B>,
->>>>>>> 346c4ad9
 {
     type AdditionalParams = ZkJobAdditionalParams;
 
