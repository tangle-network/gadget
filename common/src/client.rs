--- conflicted
+++ resolved
@@ -573,13 +573,8 @@
 
     use super::*;
 
-<<<<<<< HEAD
-    #[tokio::test]
+    #[gadget_io::tokio::test]
     #[ignore = "This test requires a running general node"]
-=======
-    #[gadget_io::tokio::test]
-    #[ignore = "This test requires a running substrate node"]
->>>>>>> 747b3cb3
     async fn subxt_pallet_submitter() -> anyhow::Result<()> {
         let logger = DebugLogger { id: "test".into() };
         let alice = subxt_signer::sr25519::dev::alice();
