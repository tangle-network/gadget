--- conflicted
+++ resolved
@@ -20,12 +20,7 @@
 pub mod environments;
 use crate::environments::GadgetEnvironment;
 use gadget_core::gadget::general::Client;
-<<<<<<< HEAD
-pub mod transaction_manager;
-
-=======
 pub mod module;
->>>>>>> 57159531
 #[allow(ambiguous_glob_reexports)]
 pub mod prelude {
     pub use crate::client::*;
@@ -207,7 +202,7 @@
 /// Also generates a setup_node function that sets up the future that runs all the protocols concurrently
 #[allow(clippy::crate_in_macro_def)]
 macro_rules! generate_setup_and_run_command {
-    ($env:ty, $( $config:ident ),*) => {
+    ($( $config:ident ),*) => {
         /// Sets up a future that runs all the protocols concurrently
         pub fn setup_node<Env: GadgetEnvironment, N: Network<Env>, KBE: $crate::keystore::KeystoreBackend, D: Send + Clone + 'static>(node_input: NodeInput<Env, N, KBE, D>) -> impl SendFuture<'static, ()>
         {
@@ -261,7 +256,7 @@
 
 #[macro_export]
 macro_rules! generate_protocol {
-    ($env:ty, $name:expr, $struct_name:ident, $async_proto_params:ty, $proto_gen_path:expr, $create_job_path:expr, $phase_filter:pat, $( $role_filter:pat ),*) => {
+    ($name:expr, $struct_name:ident, $async_proto_params:ty, $proto_gen_path:expr, $create_job_path:expr, $phase_filter:pat, $( $role_filter:pat ),*) => {
         #[protocol]
         pub struct $struct_name<
             Env: GadgetEnvironment,
