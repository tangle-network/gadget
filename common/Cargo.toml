[package]
name = "gadget-common"
version = "0.1.0"
edition = "2021"

# See more keys and their definitions at https://doc.rust-lang.org/cargo/reference/manifest.html
[features]
default = ["substrate", "tangle-testnet"]
tangle-testnet = []
tangle-mainnet = []
substrate = [
    "gadget-core/substrate",
    "tangle-subxt",
    "subxt-signer",
    "sp-api",
    "sp-io",
    "sp-core",
    "sp-runtime",
    "sp-application-crypto",
    "sc-service",
    "sc-client-api",
    "frame-support",
    "linked-hash-map",
    "substrate-prometheus-endpoint",
    "parity-scale-codec",
    "scale-info",
]
testing = []

[lib]
crate-type = ["cdylib", "rlib"]

[dependencies]
libsecp256k1 = { version = "0.7" }
gadget-core = { workspace = true }
gadget-io = { workspace = true, default-features = false }
protocol-macros = { workspace = true }
serde = { workspace = true, features = ["derive"] }
serde_json = { workspace = true }
prometheus = { workspace = true, default-features = false }
auto_impl = { workspace = true }
async-trait = { workspace = true }
log = { workspace = true }
parking_lot = { workspace = true }
futures-util = { workspace = true }
hex = { workspace = true }
serde_bytes = { workspace = true }
anyhow = { workspace = true }
futures = { workspace = true }
round-based = { workspace = true }
round-based-21 = { workspace = true, features = ["derive"]}
sqlx = { workspace = true, features = ["runtime-tokio-rustls", "sqlite"], optional = true }
lazy_static = { workspace = true }
<<<<<<< HEAD
color-eyre = { workspace = true }
=======
getrandom = { workspace = true }
tracing = { git = "https://github.com/tokio-rs/tracing", default-features = false, features = ["alloc"] }
tracing-subscriber = { git = "https://github.com/tokio-rs/tracing", default-features = false, features = ["alloc"] }
tracing-core = { git = "https://github.com/tokio-rs/tracing", default-features = false, features = ["alloc"] }
>>>>>>> 747b3cb3

# Substrate
tangle-subxt = { workspace = true, optional = true }
subxt-signer = { workspace = true, default-features = false, features = ["subxt", "sr25519"], optional = true }
subxt = { workspace = true, optional = true, default-features = false }
sp-api = { workspace = true, optional = true, default-features = false }
sp-io = { workspace = true, optional = true, default-features = false }
sp-core = { workspace = true, optional = true, default-features = false }
sp-application-crypto = { workspace = true, optional = true, default-features = false }
sp-runtime = { workspace = true, optional = true, default-features = false }
sp-tracing = { workspace = true, optional = true, default-features = false }
sp-runtime-interface = { workspace = true, default-features = false}
sc-service = { workspace = true, optional = true, default-features = false }
sc-client-api = { workspace = true, optional = true, default-features = false }
substrate-prometheus-endpoint = { workspace = true, optional = true, default-features = false }
frame-support = { workspace = true, optional = true, default-features = false }
linked-hash-map = { workspace = true, optional = true, default-features = false }

<<<<<<< HEAD
parity-scale-codec = { workspace = true, optional = true }
scale-info = { workspace = true, optional = true }
thiserror = { workspace = true }
=======
parity-scale-codec = { workspace = true, optional = true, default-features = false }
scale-info = { workspace = true, optional = true, default-features = false, features = ["derive"] }
thiserror = { workspace = true }

[features]
default = ["substrate", "std", "tangle-testnet"]
tangle-testnet = []
tangle-mainnet = []
substrate = [
  "gadget-core/substrate",
  "gadget-io/default",
  "tangle-subxt",
  "subxt-signer/native",
  "subxt/native",
  "subxt/jsonrpsee",
  "sp-api/default",
  "sp-io/default",
  "sp-core/default",
  "sp-runtime/default",
  "sp-application-crypto/default",
  "sp-tracing/default",
  "sc-service",
  "sc-client-api",
  "frame-support/std",
  "linked-hash-map",
  "substrate-prometheus-endpoint",
  "parity-scale-codec",
  "scale-info",
]
std = [
  "sqlx",
  "serde/std",
  "serde_bytes/std",
  "tracing/std",
  "tracing/attributes",
]
wasm = [
  "gadget-io/wasm",
  "serde/alloc",
  "serde/derive",
  "serde_bytes/alloc",
  "tracing/alloc",
  "getrandom/js",
  "gadget-core/substrate",
  "subxt-signer/web",
  "subxt/web",
  "subxt/jsonrpsee",
  "sp-api",
  "sp-io/disable_panic_handler",
  "sp-io/disable_oom",
  "sp-io/disable_allocator",
  "sp-core/serde",
  "sp-core/full_crypto",
  "sp-runtime/serde",
  "sp-application-crypto/serde",
  "sp-application-crypto/full_crypto",
  "frame-support",
  "linked-hash-map",
  "parity-scale-codec",
  "scale-info",
]
testing = []

[dev-dependencies]
wasm-bindgen-test = "0.3.34"
>>>>>>> 747b3cb3
<|MERGE_RESOLUTION|>--- conflicted
+++ resolved
@@ -4,28 +4,6 @@
 edition = "2021"
 
 # See more keys and their definitions at https://doc.rust-lang.org/cargo/reference/manifest.html
-[features]
-default = ["substrate", "tangle-testnet"]
-tangle-testnet = []
-tangle-mainnet = []
-substrate = [
-    "gadget-core/substrate",
-    "tangle-subxt",
-    "subxt-signer",
-    "sp-api",
-    "sp-io",
-    "sp-core",
-    "sp-runtime",
-    "sp-application-crypto",
-    "sc-service",
-    "sc-client-api",
-    "frame-support",
-    "linked-hash-map",
-    "substrate-prometheus-endpoint",
-    "parity-scale-codec",
-    "scale-info",
-]
-testing = []
 
 [lib]
 crate-type = ["cdylib", "rlib"]
@@ -51,14 +29,11 @@
 round-based-21 = { workspace = true, features = ["derive"]}
 sqlx = { workspace = true, features = ["runtime-tokio-rustls", "sqlite"], optional = true }
 lazy_static = { workspace = true }
-<<<<<<< HEAD
-color-eyre = { workspace = true }
-=======
 getrandom = { workspace = true }
 tracing = { git = "https://github.com/tokio-rs/tracing", default-features = false, features = ["alloc"] }
 tracing-subscriber = { git = "https://github.com/tokio-rs/tracing", default-features = false, features = ["alloc"] }
 tracing-core = { git = "https://github.com/tokio-rs/tracing", default-features = false, features = ["alloc"] }
->>>>>>> 747b3cb3
+color-eyre = { workspace = true }
 
 # Substrate
 tangle-subxt = { workspace = true, optional = true }
@@ -77,11 +52,6 @@
 frame-support = { workspace = true, optional = true, default-features = false }
 linked-hash-map = { workspace = true, optional = true, default-features = false }
 
-<<<<<<< HEAD
-parity-scale-codec = { workspace = true, optional = true }
-scale-info = { workspace = true, optional = true }
-thiserror = { workspace = true }
-=======
 parity-scale-codec = { workspace = true, optional = true, default-features = false }
 scale-info = { workspace = true, optional = true, default-features = false, features = ["derive"] }
 thiserror = { workspace = true }
@@ -146,5 +116,4 @@
 testing = []
 
 [dev-dependencies]
-wasm-bindgen-test = "0.3.34"
->>>>>>> 747b3cb3
+wasm-bindgen-test = "0.3.34"