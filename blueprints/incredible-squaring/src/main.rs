--- conflicted
+++ resolved
@@ -1,4 +1,3 @@
-use std::net::IpAddr;
 use alloy_network::EthereumWallet;
 use alloy_primitives::{Address, FixedBytes};
 use alloy_provider::ProviderBuilder;
@@ -23,17 +22,19 @@
     },
     tx,
 };
+use std::net::IpAddr;
+
+use incredible_squaring_blueprint::{self as blueprint, IncredibleSquaringTaskManager};
+
+use gadget_common::config::DebugLogger;
 use gadget_sdk::env::GadgetConfiguration;
-
-use incredible_squaring_blueprint::{self as blueprint, IncredibleSquaringTaskManager};
-
 use gadget_sdk::events_watcher::tangle::TangleConfig;
+use gadget_sdk::keystore::BackendExt;
+use gadget_sdk::network::gossip::GossipHandle;
 use gadget_sdk::tangle_subxt::subxt;
+use gadget_sdk::tangle_subxt::tangle_testnet_runtime::api::runtime_types::sp_core::ed25519;
 use lock_api::{GuardSend, RwLock};
 use std::sync::Arc;
-use gadget_common::config::DebugLogger;
-use gadget_sdk::env::GadgetConfiguration;
-use gadget_sdk::network::gossip::GossipHandle;
 
 #[async_trait::async_trait]
 trait GadgetRunner {
@@ -46,29 +47,17 @@
 }
 
 #[async_trait::async_trait]
-<<<<<<< HEAD
 impl GadgetRunner for TangleGadgetRunner {
     async fn register(&self) -> Result<()> {
-        let client = self.env.client().await.map_err(|e| eyre!(e))?;
-        let signer = self.env.first_signer().map_err(|e| eyre!(e))?;
-
-        let keystore = self.env.keystore()?;
-        // get the first ECDSA key from the keystore and register with it.
-        let ecdsa_key = keystore
-            .iter_ecdsa()
-            .next()
-            .map(|v| v.to_sec1_bytes().to_vec().try_into())
-            .transpose()
-            .map_err(|_| eyre!("Failed to convert ECDSA key"))?
-            .ok_or_eyre("No ECDSA key found")?;
-        let signing_key: SigningKey = SigningKey::from_bytes(&ecdsa_key)?;
-=======
-impl GadgetRunner for TangleGadgetRunner<parking_lot::RawRwLock> {
-    async fn register(&self) -> Result<()> {
+        // TODO: Use the function in blueprint-test-utils
+        if self.env.test_mode {
+            self.env.logger.info("Skipping registration in test mode");
+            return Ok(());
+        }
+
         let client = self.env.client().await.map_err(|e| eyre!(e))?;
         let signer = self.env.first_signer().map_err(|e| eyre!(e))?;
         let ecdsa_pair = self.env.first_ecdsa_signer().map_err(|e| eyre!(e))?;
->>>>>>> fe6f739f
 
         let xt = api::tx().services().register(
             self.env.blueprint_id,
@@ -78,6 +67,7 @@
             },
             Default::default(),
         );
+
         // send the tx to the tangle and exit.
         let result = tx::tangle::send(&client, &signer, &xt).await?;
         tracing::info!("Registered operator with hash: {:?}", result);
@@ -108,13 +98,8 @@
     }
 }
 
-<<<<<<< HEAD
-struct EigenlayerGadgetRunner {
-    env: gadget_sdk::env::GadgetConfiguration<parking_lot::RawRwLock>,
-=======
 struct EigenlayerGadgetRunner<R: lock_api::RawRwLock> {
     env: GadgetConfiguration<R>,
->>>>>>> fe6f739f
 }
 
 struct EigenlayerEventWatcher<T> {
@@ -132,11 +117,15 @@
 #[async_trait::async_trait]
 impl GadgetRunner for EigenlayerGadgetRunner<parking_lot::RawRwLock> {
     async fn register(&self) -> Result<()> {
+        if self.env.test_mode {
+            self.env.logger.info("Skipping registration in test mode");
+            return Ok(());
+        }
+
+        // TODO: Register to become an operator
         let keystore = self.env.keystore().map_err(|e| eyre!(e))?;
         let ecdsa_key = self.env.first_ecdsa_signer().map_err(|e| eyre!(e))?;
-        let signing_key = SigningKey::from(ecdsa_key.public_key());
-        let signer: PrivateKeySigner = PrivateKeySigner::from_signing_key(signing_key);
-
+        //let signer: PrivateKeySigner = PrivateKeySigner::from_signing_key(signing_key);
         // Implement Eigenlayer-specific registration logic here
         // For example:
         // let contract = YourEigenlayerContract::new(contract_address, provider);
@@ -151,6 +140,15 @@
         let keystore = env.keystore().map_err(|e| eyre!(e))?;
         // get the first ECDSA key from the keystore and register with it.
         let ecdsa_key = self.env.first_ecdsa_signer().map_err(|e| eyre!(e))?;
+        let ed_key = keystore
+            .iter_ed25519()
+            .next()
+            .ok_or_eyre("Unable to find ED25519 key")?;
+        let ed_public_bytes = ed_key.as_ref(); // 32 byte len
+
+        let ed_public = ed25519_zebra::VerificationKey::try_from(ed_public_bytes)
+            .map_err(|e| eyre!("Unable to create ed25519 public key"))?;
+
         let signing_key = SigningKey::from(ecdsa_key.public_key());
         let priv_key_signer: PrivateKeySigner = PrivateKeySigner::from_signing_key(signing_key);
         let wallet = EthereumWallet::from(priv_key_signer.clone());
@@ -162,19 +160,27 @@
             .wallet(wallet)
             .on_http(env.rpc_endpoint.parse()?);
 
-
+        let sr_secret = keystore
+            .expose_ed25519_secret(&ed_public)
+            .map_err(|e| eyre!(e))?
+            .ok_or_eyre("Unable to find ED25519 secret")?;
+        let mut sr_secret_bytes = sr_secret.as_ref().to_vec(); // 64 byte len
+
+        let identity = libp2p::identity::Keypair::ed25519_from_bytes(&mut sr_secret_bytes)
+            .map_err(|e| eyre!("Unable to construct libp2p keypair: {e:?}"))?;
 
         // TODO: Fill in and find the correct values for the network configuration
         // TODO: Implementations for reading set of operators from Tangle & Eigenlayer
         let network_config: NetworkConfig = NetworkConfig {
-            identity: self.env.first_signer().map_err(|e| eyre!(e))?,
-            role_key: self.env.first_ecdsa_signer().map_err(|e| eyre!(e))?, // TODO: ROLE KEY IS DEPRECATED
+            identity,
+            ecdsa_key,
             bootnodes: vec![],
-            bind_ip: IpAddr::V4(std::net::Ipv4Addr::new(0, 0, 0, 0)),
-            bind_port: 9999u16,
-            topics: vec!["PLACEHOLDER".to_string()],
-            logger: DebugLogger::default(),
+            bind_ip: self.env.bind_addr,
+            bind_port: self.env.bind_port,
+            topics: vec!["__TESTING_INCREDIBLE_SQUARING".to_string()],
+            logger: self.env.logger.clone(),
         };
+
         let network: GossipHandle = start_p2p_network(network_config).map_err(|e| eyre!(e))?;
         // let x_square_eigen = blueprint::XsquareEigenEventHandler {
         //     ctx: blueprint::MyContext { network, keystore },
@@ -194,7 +200,12 @@
     }
 }
 
-fn create_gadget_runner(protocol: Protocol) -> (GadgetConfiguration<parking_lot::RawRwLock>, Arc<dyn GadgetRunner>) {
+fn create_gadget_runner(
+    protocol: Protocol,
+) -> (
+    GadgetConfiguration<parking_lot::RawRwLock>,
+    Arc<dyn GadgetRunner>,
+) {
     let env = gadget_sdk::env::load(Some(protocol)).expect("Failed to load environment");
     match protocol {
         Protocol::Tangle => (env.clone(), Arc::new(TangleGadgetRunner { env })),
