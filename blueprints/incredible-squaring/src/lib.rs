use gadget_sdk::job;
use std::convert::Infallible;

/// Returns x^2 saturating to [`u64::MAX`] if overflow occurs.
#[job(
    id = 0,
    params(x),
    result(_),
    event_listener(
        listener = TangleEventListener,
        event = JobCalled,
    ),
<<<<<<< HEAD
    verifier(evm = "IncredibleSquaringBlueprint")
=======
>>>>>>> 1a02dfd3
)]
pub fn xsquare(x: u64) -> Result<u64, Infallible> {
    Ok(x.saturating_pow(2u32))
}<|MERGE_RESOLUTION|>--- conflicted
+++ resolved
@@ -10,10 +10,6 @@
         listener = TangleEventListener,
         event = JobCalled,
     ),
-<<<<<<< HEAD
-    verifier(evm = "IncredibleSquaringBlueprint")
-=======
->>>>>>> 1a02dfd3
 )]
 pub fn xsquare(x: u64) -> Result<u64, Infallible> {
     Ok(x.saturating_pow(2u32))
