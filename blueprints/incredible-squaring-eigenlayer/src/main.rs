--- conflicted
+++ resolved
@@ -1,13 +1,8 @@
 use alloy_network::EthereumWallet;
 use alloy_signer_local::PrivateKeySigner;
-<<<<<<< HEAD
-use gadget_sdk::{
-    events_watcher::evm::get_wallet_provider_http,
-=======
 use color_eyre::Result;
 use gadget_sdk::utils::evm::get_wallet_provider_http;
 use gadget_sdk::{
->>>>>>> c25447ce
     info,
     runners::{eigenlayer::EigenlayerConfig, BlueprintRunner},
 };
@@ -29,87 +24,31 @@
     let wallet = EthereumWallet::from(signer);
     let provider = get_wallet_provider_http(&env.http_rpc_endpoint, wallet.clone());
 
-<<<<<<< HEAD
-    let server_address = format!("{}:{}", env.bind_addr, 8081);
-    let aggregator_client = AggregatorClient::new(&server_address, env.clone())?;
+    let server_address = format!("{}:{}", env.target_addr, 8081);
+    let eigen_client_context = EigenSquareContext {
+        client: AggregatorClient::new(&server_address)?,
+        std_config: env.clone(),
+    };
     let aggregator_context =
         AggregatorContext::new(server_address, *TASK_MANAGER_ADDRESS, wallet, env.clone())
             .await
             .unwrap();
 
-=======
-    info!("Task Manager Address: {:?}", *TASK_MANAGER_ADDRESS);
->>>>>>> c25447ce
     let contract = IncredibleSquaringTaskManager::IncredibleSquaringTaskManagerInstance::new(
         *TASK_MANAGER_ADDRESS,
         provider,
     );
 
-<<<<<<< HEAD
-    let initialize_task = InitializeBlsTaskEventHandler {
-        ctx: aggregator_context.clone(),
-        contract: contract.clone().into(),
-    };
-
-    let x_square_eigen = XsquareEigenEventHandler {
-        ctx: aggregator_client,
-        contract: contract.clone().into(),
-=======
-    info!("Protocol: Eigenlayer");
-    info!(
-        "Registry Coordinator Address: {:?}",
-        env.protocol_specific
-            .eigenlayer()?
-            .registry_coordinator_address
-    );
-    info!(
-        "Operator State Retriever Address: {:?}",
-        env.protocol_specific
-            .eigenlayer()?
-            .operator_state_retriever_address
-    );
-    info!(
-        "Delegation Manager Address: {:?}",
-        env.protocol_specific
-            .eigenlayer()?
-            .delegation_manager_address
-    );
-    info!(
-        "Strategy Manager Address: {:?}",
-        env.protocol_specific.eigenlayer()?.strategy_manager_address
-    );
-    info!(
-        "AVS Directory Address: {:?}",
-        env.protocol_specific.eigenlayer()?.avs_directory_address
-    );
-
-    let server_address = format!("{}:{}", env.target_addr, 8081);
-    let aggregator_client = AggregatorClient::new(&server_address)?;
-    let ctx = EigenSquareContext {
-        client: aggregator_client,
-        env: env.clone(),
-    };
-    let x_square_eigen = XsquareEigenEventHandler {
-        ctx,
-        contract: contract.clone(),
-        contract_instance: Default::default(),
-    };
-
-    let aggregator_context = AggregatorContext::new(
-        server_address,
-        *TASK_MANAGER_ADDRESS,
-        env.http_rpc_endpoint.clone(),
-        wallet,
-        env.clone(),
-    )
-    .await
-    .unwrap();
-
     let initialize_task = InitializeBlsTaskEventHandler {
         ctx: aggregator_context.clone(),
         contract,
         contract_instance: Default::default(),
->>>>>>> c25447ce
+    };
+
+    let x_square_eigen = XsquareEigenEventHandler {
+        ctx: eigen_client_context,
+        contract: contract.clone().into(),
+        contract_instance: Default::default(),
     };
 
     info!("~~~ Executing the incredible squaring blueprint ~~~");
