--- conflicted
+++ resolved
@@ -39,22 +39,14 @@
 pub type OutputValue = runtime_types::tangle_primitives::services::field::Field<AccountId32>;
 
 pub mod anvil;
-<<<<<<< HEAD
-pub mod binding;
-=======
 pub mod helpers;
 pub mod sync;
 pub mod tangle;
 pub mod test_ext;
-
-#[cfg(feature = "eigenlayer_test")]
->>>>>>> aaa85776
+pub mod binding;
 pub mod eigenlayer_test_env;
-pub mod helpers;
 pub mod incredible_squaring_helpers;
 pub mod symbiotic_test_env;
-pub mod sync;
-pub mod test_ext;
 
 pub type TestClient = TangleClient;
 
