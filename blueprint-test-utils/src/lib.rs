--- conflicted
+++ resolved
@@ -160,11 +160,7 @@
         .ecdsa_generate_new(Some(&ecdsa_seed))
         .expect("Should be valid ECDSA seed");
     keystore
-<<<<<<< HEAD
-        .bls_bn254_generate_from_secret(
-=======
         .bls_bn254_generate_from_string(
->>>>>>> ea0aadb5
             "1371012690269088913462269866874713266643928125698382731338806296762673180359922"
                 .to_string(),
         )
@@ -505,9 +501,6 @@
     const ANVIL_STATE_PATH: &str =
         "./blueprint-test-utils/anvil/deployed_anvil_states/testnet_state.json";
 
-    const ANVIL_STATE_PATH: &str =
-        "./blueprint-test-utils/anvil/deployed_anvil_states/testnet_state.json";
-
     /// This test requires that `yarn install` has been executed inside the
     /// `./blueprints/incredible-squaring/` directory
     /// The other requirement is that there is a locally-running tangle node
@@ -620,28 +613,8 @@
     #[allow(clippy::needless_return)]
     async fn test_eigenlayer_incredible_squaring_blueprint() {
         setup_log();
-<<<<<<< HEAD
-        // let mut base_path = std::env::current_dir().expect("Failed to get current directory");
-        //
-        // base_path.push("../blueprints/incredible-squaring");
-        // base_path
-        //     .canonicalize()
-        //     .expect("File could not be normalized");
-
-        // let manifest_path = base_path.join("Cargo.toml");
-
-        // const INPUT: u64 = 2;
-        // const OUTPUT: u64 = INPUT.pow(2);
-
         let (_container, http_endpoint, ws_endpoint) =
             anvil::start_anvil_container(ANVIL_STATE_PATH, true).await;
-
-        // let http_endpoint = "http://127.0.0.1:8545".to_string();
-        // let ws_endpoint = "ws://127.0.0.1:8545".to_string();
-=======
-        let (_container, http_endpoint, ws_endpoint) =
-            anvil::start_anvil_container(ANVIL_STATE_PATH, true).await;
->>>>>>> ea0aadb5
 
         std::env::set_var("EIGENLAYER_HTTP_ENDPOINT", http_endpoint.clone());
         std::env::set_var("EIGENLAYER_WS_ENDPOINT", ws_endpoint.clone());
