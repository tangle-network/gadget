--- conflicted
+++ resolved
@@ -134,8 +134,6 @@
                 .map_err(|e| std::io::Error::new(std::io::ErrorKind::Other, e))?;
         };
 
-
-
         let mut arguments = vec![
             "run".to_string(),
             format!("--bind-addr={}", IpAddr::from_str("127.0.0.1").unwrap()),
@@ -144,13 +142,8 @@
             format!("--ws-rpc-url={}", Url::parse(ws_endpoint).unwrap()),
             format!("--keystore-uri={}", keystore_uri_str.clone()),
             format!("--chain={}", SupportedChains::LocalTestnet),
-<<<<<<< HEAD
-            // format!("--vvv"),
-            format!("--pretty"),
-=======
             "-vvv".to_string(),
             "--pretty".to_string(),
->>>>>>> ee6addc5
             format!("--blueprint-id={}", instance_id),
             format!("--service-id={}", instance_id),
             format!("--protocol={}", protocol),
