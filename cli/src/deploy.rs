use alloy_provider::network::TransactionBuilder;
use alloy_provider::Provider;
pub use alloy_signer_local::PrivateKeySigner;
use color_eyre::eyre::{self, Context, ContextCompat, OptionExt, Result};
use gadget_blueprint_proc_macro_core::{BlueprintManager, ServiceBlueprint};
use gadget_sdk::clients::tangle::runtime::TangleConfig;
pub use k256;
use std::fmt::Debug;
use std::path::PathBuf;
use tangle_subxt::subxt;
use tangle_subxt::subxt::ext::sp_core;
use tangle_subxt::subxt::tx::PairSigner;
use tangle_subxt::tangle_testnet_runtime::api as TangleApi;
use tangle_subxt::tangle_testnet_runtime::api::services::calls::types;

pub type TanglePairSigner = PairSigner<TangleConfig, sp_core::sr25519::Pair>;

#[derive(Clone)]
pub struct Opts {
    /// The name of the package to deploy (if the workspace has multiple packages)
    pub pkg_name: Option<String>,
    /// The HTTP RPC URL of the Tangle Network
    pub http_rpc_url: String,
    /// The WS RPC URL of the Tangle Network
    pub ws_rpc_url: String,
    /// The path to the manifest file
    pub manifest_path: std::path::PathBuf,
    /// The signer for deploying the blueprint
    pub signer: Option<TanglePairSigner>,
    /// The signer for deploying the smart contract
    pub signer_evm: Option<PrivateKeySigner>,
}

impl Debug for Opts {
    fn fmt(&self, f: &mut std::fmt::Formatter<'_>) -> std::fmt::Result {
        f.debug_struct("Opts")
            .field("pkg_name", &self.pkg_name)
            .field("http_rpc_url", &self.http_rpc_url)
            .field("ws_rpc_url", &self.ws_rpc_url)
            .field("manifest_path", &self.manifest_path)
            .finish()
    }
}

pub async fn generate_service_blueprint<P: Into<PathBuf>, T: AsRef<str>>(
    manifest_metadata_path: P,
    pkg_name: Option<&String>,
    http_rpc_url: T,
    signer_evm: Option<PrivateKeySigner>,
) -> Result<types::create_blueprint::Blueprint> {
    let manifest_path = manifest_metadata_path.into();
    let metadata = cargo_metadata::MetadataCommand::new()
        .manifest_path(manifest_path)
        .no_deps()
        .exec()
        .context("Getting Metadata about the workspace")?;

<<<<<<< HEAD
    let package = find_package(&metadata, pkg_name)?;
    let mut blueprint = load_blueprint_metadata(package)?;
    build_contracts_if_needed(package, &blueprint).context("Building contracts")?;
    deploy_contracts_to_tangle(http_rpc_url.as_ref(), package, &mut blueprint, signer_evm).await?;
=======
    let package = find_package(&metadata, pkg_name)?.clone();
    let package_clone = &package.clone();
    let mut blueprint =
        tokio::task::spawn_blocking(move || load_blueprint_metadata(&package)).await??;
    build_contracts_if_needed(package_clone, &blueprint).context("Building contracts")?;
    deploy_contracts_to_tangle(rpc_url.as_ref(), package_clone, &mut blueprint, signer_evm).await?;
>>>>>>> 32c8a998

    bake_blueprint(blueprint)
}

pub async fn deploy_to_tangle(
    Opts {
        pkg_name,
        http_rpc_url,
        ws_rpc_url,
        manifest_path,
        signer,
        signer_evm,
    }: Opts,
) -> Result<u64> {
    // Load the manifest file into cargo metadata
    let blueprint =
        generate_service_blueprint(&manifest_path, pkg_name.as_ref(), &http_rpc_url, signer_evm)
            .await?;

    let signer = if let Some(signer) = signer {
        signer
    } else {
        crate::signer::load_signer_from_env()?
    };

    let my_account_id = signer.account_id();
    let client = subxt::OnlineClient::from_url(ws_rpc_url).await?;

    let create_blueprint_tx = TangleApi::tx().services().create_blueprint(blueprint);

    let progress = client
        .tx()
        .sign_and_submit_then_watch_default(&create_blueprint_tx, &signer)
        .await?;
    let result = progress.wait_for_finalized_success().await?;
    let event = result
        .find::<TangleApi::services::events::BlueprintCreated>()
        .flatten()
        .find(|e| e.owner.0 == my_account_id.0)
        .context("Finding the `BlueprintCreated` event")
        .map_err(|e| {
            eyre::eyre!(
                "Trying to find the `BlueprintCreated` event with your account Id: {:?}",
                e
            )
        })?;
    println!(
        "Blueprint #{} created successfully by {} with extrinsic hash: {}",
        event.blueprint_id,
        event.owner,
        result.extrinsic_hash(),
    );

    Ok(event.blueprint_id)
}

pub fn load_blueprint_metadata(
    package: &cargo_metadata::Package,
) -> Result<ServiceBlueprint<'static>> {
    let blueprint_json_path = package
        .manifest_path
        .parent()
        .map(|p| p.join("blueprint.json"))
        .unwrap();

    if !blueprint_json_path.exists() {
        eprintln!("Could not find blueprint.json; running `cargo build`...");
        // Need to run cargo build for the current package.
        escargot::CargoBuild::new()
            .manifest_path(&package.manifest_path)
            .package(&package.name)
            .run()
            .context("Failed to build the package")?;
    }
    // should have the blueprint.json
    let blueprint_json =
        std::fs::read_to_string(blueprint_json_path).context("Reading blueprint.json file")?;
    let blueprint = serde_json::from_str(&blueprint_json)?;
    Ok(blueprint)
}

async fn deploy_contracts_to_tangle(
    http_rpc_url: &str,
    package: &cargo_metadata::Package,
    blueprint: &mut ServiceBlueprint<'_>,
    signer_evm: Option<PrivateKeySigner>,
) -> Result<()> {
    enum ContractKind {
        Manager,
    }
    let contract_paths = match blueprint.manager {
        BlueprintManager::Evm(ref path) => vec![(ContractKind::Manager, path)],
        _ => {
            eprintln!("Unsupported blueprint manager kind");
            vec![]
        }
    };

    let abs_contract_paths: Vec<_> = contract_paths
        .into_iter()
        .map(|(kind, path)| (kind, resolve_path_relative_to_package(package, path)))
        .collect();

    let contracts = abs_contract_paths
        .iter()
        .flat_map(|(kind, path)| {
            std::fs::read_to_string(path).map(|content| {
                (
                    kind,
                    path.file_stem().unwrap_or_default().to_string_lossy(),
                    content,
                )
            })
        })
        .flat_map(|(kind, contract_name, json)| {
            serde_json::from_str::<alloy_json_abi::ContractObject>(&json)
                .map(|contract| (kind, contract_name, contract))
        })
        .collect::<Vec<_>>();

    if contracts.is_empty() {
        return Ok(());
    }

    let signer = if let Some(signer) = signer_evm {
        signer
    } else {
        crate::signer::load_evm_signer_from_env()?
    };

    let wallet = alloy_provider::network::EthereumWallet::from(signer);
    let provider = alloy_provider::ProviderBuilder::new()
        .with_recommended_fillers()
        .wallet(wallet)
        .on_http(http_rpc_url.parse()?);

    let chain_id = provider.get_chain_id().await?;
    eprintln!("Chain ID: {chain_id}");

    for (kind, name, contract) in contracts {
        eprintln!("Deploying contract: {name} ...");
        let Some(bytecode) = contract.bytecode.clone() else {
            eprintln!("Contract {name} does not have deployed bytecode! Skipping ...");
            continue;
        };
        let tx = alloy_rpc_types::TransactionRequest::default().with_deploy_code(bytecode);
        // Deploy the contract.
        let receipt = provider.send_transaction(tx).await?.get_receipt().await?;
        // Check the receipt status.
        if receipt.status() {
            let contract_address =
                alloy_network::ReceiptResponse::contract_address(&receipt).unwrap();
            eprintln!("Contract {name} deployed at: {contract_address}");
            match kind {
                ContractKind::Manager => {
                    blueprint.manager = BlueprintManager::Evm(contract_address.to_string());
                }
            }
        } else {
            eprintln!("Contract {name} deployment failed!");
            eprintln!("Receipt: {receipt:#?}");
        }
    }
    Ok(())
}

/// Checks if the contracts need to be built and builds them if needed.
fn build_contracts_if_needed(
    package: &cargo_metadata::Package,
    blueprint: &ServiceBlueprint,
) -> Result<()> {
    let pathes_to_check = match blueprint.manager {
        BlueprintManager::Evm(ref path) => vec![path],
        _ => {
            eprintln!("Unsupported blueprint manager kind");
            vec![]
        }
    };

    let abs_pathes_to_check: Vec<_> = pathes_to_check
        .into_iter()
        .map(|path| resolve_path_relative_to_package(package, path))
        .collect();

    let needs_build = abs_pathes_to_check.iter().any(|path| !path.exists());

    if needs_build {
        let mut foundry = crate::foundry::FoundryToolchain::new();
        foundry.check_installed_or_exit();
        foundry.forge.build()?;
    }

    Ok(())
}

/// Converts the ServiceBlueprint to a format that can be sent to the Tangle Network.
fn bake_blueprint(
    blueprint: ServiceBlueprint,
) -> Result<TangleApi::runtime_types::tangle_primitives::services::ServiceBlueprint> {
    let mut blueprint_json = serde_json::to_value(&blueprint)?;
    convert_to_bytes_or_null(&mut blueprint_json["metadata"]["name"]);
    convert_to_bytes_or_null(&mut blueprint_json["metadata"]["description"]);
    convert_to_bytes_or_null(&mut blueprint_json["metadata"]["author"]);
    convert_to_bytes_or_null(&mut blueprint_json["metadata"]["license"]);
    convert_to_bytes_or_null(&mut blueprint_json["metadata"]["website"]);
    convert_to_bytes_or_null(&mut blueprint_json["metadata"]["code_repository"]);
    convert_to_bytes_or_null(&mut blueprint_json["metadata"]["category"]);

    // Set the Hooks to be empty to be compatible with the old blueprint format.
    // This is because the new blueprint format has manager field instead of different hooks.
    blueprint_json["registration_hook"] = serde_json::json!("None");
    blueprint_json["request_hook"] = serde_json::json!("None");
    for job in blueprint_json["jobs"].as_array_mut().unwrap() {
        convert_to_bytes_or_null(&mut job["metadata"]["name"]);
        convert_to_bytes_or_null(&mut job["metadata"]["description"]);
        // Set an empty verifier to be compatible with the old blueprint format.
        job["verifier"] = serde_json::json!("None");
    }

    // Retrieves the Gadget information from the blueprint.json file.
    // From this data, we find the sources of the Gadget.
    let (_, gadget) = blueprint_json["gadget"]
        .as_object_mut()
        .expect("Bad gadget value")
        .iter_mut()
        .next()
        .expect("Should be at least one gadget");
    let sources = gadget["sources"].as_array_mut().expect("Should be a list");

    // The source includes where to fetch the Blueprint, the name of the blueprint, and
    // the name of the binary. From this data, we create the blueprint's [`ServiceBlueprint`]
    for (idx, source) in sources.iter_mut().enumerate() {
        if let Some(fetchers) = source["fetcher"].as_object_mut() {
            let fetcher_fields = fetchers
                .iter_mut()
                .next()
                .expect("Should be at least one fetcher")
                .1;
            for (_key, value) in fetcher_fields
                .as_object_mut()
                .expect("Fetcher should be a map")
            {
                if value.is_array() {
                    let xs = value.as_array_mut().expect("Value should be an array");
                    for x in xs {
                        if x.is_object() {
                            convert_to_bytes_or_null(&mut x["name"]);
                        }
                    }
                } else {
                    convert_to_bytes_or_null(value);
                }
            }
        } else {
            panic!("The source at index {idx} does not have a valid fetcher");
        }
    }

    let blueprint = serde_json::from_value(blueprint_json)?;
    Ok(blueprint)
}

/// Recursively converts a JSON string (or array of JSON strings) to bytes.
///
/// Empty strings are converted to nulls.
fn convert_to_bytes_or_null(v: &mut serde_json::Value) {
    if let serde_json::Value::String(s) = v {
        *v = serde_json::Value::Array(s.bytes().map(serde_json::Value::from).collect());
        return;
    }

    if let serde_json::Value::Array(vals) = v {
        for val in vals {
            convert_to_bytes_or_null(val);
        }
    }
}

/// Resolves a path relative to the package manifest.
fn resolve_path_relative_to_package(
    package: &cargo_metadata::Package,
    path: &str,
) -> std::path::PathBuf {
    if path.starts_with('/') {
        std::path::PathBuf::from(path)
    } else {
        package.manifest_path.parent().unwrap().join(path).into()
    }
}

/// Finds a package in the workspace to deploy.
fn find_package<'m>(
    metadata: &'m cargo_metadata::Metadata,
    pkg_name: Option<&String>,
) -> Result<&'m cargo_metadata::Package, eyre::Error> {
    match metadata.workspace_members.len() {
        0 => Err(eyre::eyre!("No packages found in the workspace")),
        1 => metadata
            .packages
            .iter()
            .find(|p| p.id == metadata.workspace_members[0])
            .ok_or_eyre("No package found in the workspace"),
        _more_than_one if pkg_name.is_some() => metadata
            .packages
            .iter()
            .find(|p| pkg_name.is_some_and(|v| &p.name == v))
            .ok_or_eyre("No package found in the workspace with the specified name"),
        _otherwise => {
            eprintln!("Please specify the package to deploy:");
            for package in metadata.packages.iter() {
                eprintln!("Found: {}", package.name);
            }
            eprintln!();
            Err(eyre::eyre!(
                "The workspace has multiple packages, please specify the package to deploy"
            ))
        }
    }
}<|MERGE_RESOLUTION|>--- conflicted
+++ resolved
@@ -55,19 +55,18 @@
         .exec()
         .context("Getting Metadata about the workspace")?;
 
-<<<<<<< HEAD
-    let package = find_package(&metadata, pkg_name)?;
-    let mut blueprint = load_blueprint_metadata(package)?;
-    build_contracts_if_needed(package, &blueprint).context("Building contracts")?;
-    deploy_contracts_to_tangle(http_rpc_url.as_ref(), package, &mut blueprint, signer_evm).await?;
-=======
     let package = find_package(&metadata, pkg_name)?.clone();
     let package_clone = &package.clone();
     let mut blueprint =
         tokio::task::spawn_blocking(move || load_blueprint_metadata(&package)).await??;
     build_contracts_if_needed(package_clone, &blueprint).context("Building contracts")?;
-    deploy_contracts_to_tangle(rpc_url.as_ref(), package_clone, &mut blueprint, signer_evm).await?;
->>>>>>> 32c8a998
+    deploy_contracts_to_tangle(
+        http_rpc_url.as_ref(),
+        package_clone,
+        &mut blueprint,
+        signer_evm,
+    )
+    .await?;
 
     bake_blueprint(blueprint)
 }
