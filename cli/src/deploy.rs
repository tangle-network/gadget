use alloy_provider::network::TransactionBuilder;
use alloy_provider::Provider;
pub use alloy_signer_local::PrivateKeySigner;
use color_eyre::eyre::{self, Context, ContextCompat, OptionExt, Result};
use gadget_blueprint_proc_macro_core::{BlueprintManager, ServiceBlueprint};
use gadget_sdk::clients::tangle::runtime::TangleConfig;
pub use k256;
use std::fmt::Debug;
use std::path::PathBuf;
use tangle_subxt::subxt;
use tangle_subxt::subxt::ext::sp_core;
use tangle_subxt::subxt::tx::PairSigner;
use tangle_subxt::tangle_testnet_runtime::api as TangleApi;
use tangle_subxt::tangle_testnet_runtime::api::services::calls::types;

pub type TanglePairSigner = PairSigner<TangleConfig, sp_core::sr25519::Pair>;

#[derive(Clone)]
pub struct Opts {
    /// The name of the package to deploy (if the workspace has multiple packages)
    pub pkg_name: Option<String>,
    /// The HTTP RPC URL of the Tangle Network
    pub http_rpc_url: String,
    /// The WS RPC URL of the Tangle Network
    pub ws_rpc_url: String,
    /// The path to the manifest file
    pub manifest_path: std::path::PathBuf,
    /// The signer for deploying the blueprint
    pub signer: Option<TanglePairSigner>,
    /// The signer for deploying the smart contract
    pub signer_evm: Option<PrivateKeySigner>,
}

impl Debug for Opts {
    fn fmt(&self, f: &mut std::fmt::Formatter<'_>) -> std::fmt::Result {
        f.debug_struct("Opts")
            .field("pkg_name", &self.pkg_name)
            .field("http_rpc_url", &self.http_rpc_url)
            .field("ws_rpc_url", &self.ws_rpc_url)
            .field("manifest_path", &self.manifest_path)
            .finish()
    }
}

pub async fn generate_service_blueprint<P: Into<PathBuf>, T: AsRef<str>>(
    manifest_metadata_path: P,
    pkg_name: Option<&String>,
    http_rpc_url: T,
    signer_evm: Option<PrivateKeySigner>,
) -> Result<types::create_blueprint::Blueprint> {
    let manifest_path = manifest_metadata_path.into();
    let metadata = cargo_metadata::MetadataCommand::new()
        .manifest_path(manifest_path)
        .no_deps()
        .exec()
        .context("Getting Metadata about the workspace")?;

    let package = find_package(&metadata, pkg_name)?;
    let mut blueprint = load_blueprint_metadata(package)?;
    build_contracts_if_needed(package, &blueprint).context("Building contracts")?;
    deploy_contracts_to_tangle(http_rpc_url.as_ref(), package, &mut blueprint, signer_evm).await?;

    bake_blueprint(blueprint)
}

pub async fn deploy_to_tangle(
    Opts {
        pkg_name,
        http_rpc_url,
        ws_rpc_url,
        manifest_path,
        signer,
        signer_evm,
    }: Opts,
) -> Result<u64> {
    // Load the manifest file into cargo metadata
    let blueprint =
        generate_service_blueprint(&manifest_path, pkg_name.as_ref(), &http_rpc_url, signer_evm)
            .await?;

    let signer = if let Some(signer) = signer {
        signer
    } else {
        crate::signer::load_signer_from_env()?
    };

    let my_account_id = signer.account_id();
    let client = subxt::OnlineClient::from_url(ws_rpc_url).await?;

    let create_blueprint_tx = TangleApi::tx().services().create_blueprint(blueprint);

    let progress = client
        .tx()
        .sign_and_submit_then_watch_default(&create_blueprint_tx, &signer)
        .await?;
    let result = progress.wait_for_finalized_success().await?;
    let event = result
        .find::<TangleApi::services::events::BlueprintCreated>()
        .flatten()
        .find(|e| e.owner.0 == my_account_id.0)
        .context("Finding the `BlueprintCreated` event")
        .map_err(|e| {
            eyre::eyre!(
                "Trying to find the `BlueprintCreated` event with your account Id: {:?}",
                e
            )
        })?;
    println!(
        "Blueprint #{} created successfully by {} with extrinsic hash: {}",
        event.blueprint_id,
        event.owner,
        result.extrinsic_hash(),
    );

    Ok(event.blueprint_id)
}

pub fn load_blueprint_metadata(package: &cargo_metadata::Package) -> Result<ServiceBlueprint> {
    let blueprint_json_path = package
        .manifest_path
        .parent()
        .map(|p| p.join("blueprint.json"))
        .unwrap();

    if !blueprint_json_path.exists() {
        eprintln!("Could not find blueprint.json; running `cargo build`...");
        // Need to run cargo build for the current package.
        escargot::CargoBuild::new()
            .manifest_path(&package.manifest_path)
            .package(&package.name)
            .run()
            .context("Failed to build the package")?;
    }
    // should have the blueprint.json
    let blueprint_json =
        std::fs::read_to_string(blueprint_json_path).context("Reading blueprint.json file")?;
    let blueprint = serde_json::from_str(&blueprint_json)?;
    Ok(blueprint)
}

async fn deploy_contracts_to_tangle(
    http_rpc_url: &str,
    package: &cargo_metadata::Package,
    blueprint: &mut ServiceBlueprint<'_>,
    signer_evm: Option<PrivateKeySigner>,
) -> Result<()> {
    enum ContractKind {
        Manager,
    }
<<<<<<< HEAD
    let mut contract_paths = Vec::new();
    match blueprint.registration_hook {
        ServiceRegistrationHook::None => {}
        ServiceRegistrationHook::Evm(ref path) => {
            contract_paths.push((ContractKind::RegistrationHook, path))
=======
    let rpc_url = rpc_url.replace("ws", "http").replace("wss", "https");
    let contract_paths = match blueprint.manager {
        BlueprintManager::Evm(ref path) => vec![(ContractKind::Manager, path)],
        _ => {
            eprintln!("Unsupported blueprint manager kind");
            vec![]
>>>>>>> 1a02dfd3
        }
    };

    let abs_contract_paths: Vec<_> = contract_paths
        .into_iter()
        .map(|(kind, path)| (kind, resolve_path_relative_to_package(package, path)))
        .collect();

    let contracts = abs_contract_paths
        .iter()
        .flat_map(|(kind, path)| {
            std::fs::read_to_string(path).map(|content| {
                (
                    kind,
                    path.file_stem().unwrap_or_default().to_string_lossy(),
                    content,
                )
            })
        })
        .flat_map(|(kind, contract_name, json)| {
            serde_json::from_str::<alloy_json_abi::ContractObject>(&json)
                .map(|contract| (kind, contract_name, contract))
        })
        .collect::<Vec<_>>();

    if contracts.is_empty() {
        return Ok(());
    }

    let signer = if let Some(signer) = signer_evm {
        signer
    } else {
        crate::signer::load_evm_signer_from_env()?
    };

    let wallet = alloy_provider::network::EthereumWallet::from(signer);
    let provider = alloy_provider::ProviderBuilder::new()
        .with_recommended_fillers()
        .wallet(wallet)
        .on_http(http_rpc_url.parse()?);

    let chain_id = provider.get_chain_id().await?;
    eprintln!("Chain ID: {chain_id}");

    for (kind, name, contract) in contracts {
        eprintln!("Deploying contract: {name} ...");
        let Some(bytecode) = contract.bytecode.clone() else {
            eprintln!("Contract {name} does not have deployed bytecode! Skipping ...");
            continue;
        };
        let tx = alloy_rpc_types::TransactionRequest::default().with_deploy_code(bytecode);
        // Deploy the contract.
        let receipt = provider.send_transaction(tx).await?.get_receipt().await?;
        // Check the receipt status.
        if receipt.status() {
            let contract_address =
                alloy_network::ReceiptResponse::contract_address(&receipt).unwrap();
            eprintln!("Contract {name} deployed at: {contract_address}");
            match kind {
                ContractKind::Manager => {
                    blueprint.manager = BlueprintManager::Evm(contract_address.to_string());
                }
            }
        } else {
            eprintln!("Contract {name} deployment failed!");
            eprintln!("Receipt: {receipt:#?}");
        }
    }
    Ok(())
}

/// Checks if the contracts need to be built and builds them if needed.
fn build_contracts_if_needed(
    package: &cargo_metadata::Package,
    blueprint: &ServiceBlueprint,
) -> Result<()> {
    let pathes_to_check = match blueprint.manager {
        BlueprintManager::Evm(ref path) => vec![path],
        _ => {
            eprintln!("Unsupported blueprint manager kind");
            vec![]
        }
    };

    let abs_pathes_to_check: Vec<_> = pathes_to_check
        .into_iter()
        .map(|path| resolve_path_relative_to_package(package, path))
        .collect();

    let needs_build = abs_pathes_to_check.iter().any(|path| !path.exists());

    if needs_build {
        let mut foundry = crate::foundry::FoundryToolchain::new();
        foundry.check_installed_or_exit();
        foundry.forge.build()?;
    }

    Ok(())
}

/// Converts the ServiceBlueprint to a format that can be sent to the Tangle Network.
fn bake_blueprint(
    blueprint: ServiceBlueprint,
) -> Result<TangleApi::runtime_types::tangle_primitives::services::ServiceBlueprint> {
    let mut blueprint_json = serde_json::to_value(&blueprint)?;
    convert_to_bytes_or_null(&mut blueprint_json["metadata"]["name"]);
    convert_to_bytes_or_null(&mut blueprint_json["metadata"]["description"]);
    convert_to_bytes_or_null(&mut blueprint_json["metadata"]["author"]);
    convert_to_bytes_or_null(&mut blueprint_json["metadata"]["license"]);
    convert_to_bytes_or_null(&mut blueprint_json["metadata"]["website"]);
    convert_to_bytes_or_null(&mut blueprint_json["metadata"]["code_repository"]);
    convert_to_bytes_or_null(&mut blueprint_json["metadata"]["category"]);
    for job in blueprint_json["jobs"].as_array_mut().unwrap() {
        convert_to_bytes_or_null(&mut job["metadata"]["name"]);
        convert_to_bytes_or_null(&mut job["metadata"]["description"]);
    }

    // Retrieves the Gadget information from the blueprint.json file.
    // From this data, we find the sources of the Gadget.
    let (_, gadget) = blueprint_json["gadget"]
        .as_object_mut()
        .expect("Bad gadget value")
        .iter_mut()
        .next()
        .expect("Should be at least one gadget");
    let sources = gadget["sources"].as_array_mut().expect("Should be a list");

    // The source includes where to fetch the Blueprint, the name of the blueprint, and
    // the name of the binary. From this data, we create the blueprint's [`ServiceBlueprint`]
    for (idx, source) in sources.iter_mut().enumerate() {
        if let Some(fetchers) = source["fetcher"].as_object_mut() {
            let fetcher_fields = fetchers
                .iter_mut()
                .next()
                .expect("Should be at least one fetcher")
                .1;
            for (_key, value) in fetcher_fields
                .as_object_mut()
                .expect("Fetcher should be a map")
            {
                if value.is_array() {
                    let xs = value.as_array_mut().expect("Value should be an array");
                    for x in xs {
                        if x.is_object() {
                            convert_to_bytes_or_null(&mut x["name"]);
                        }
                    }
                } else {
                    convert_to_bytes_or_null(value);
                }
            }
        } else {
            panic!("The source at index {idx} does not have a valid fetcher");
        }
    }

    println!("Job: {blueprint_json}");
    let blueprint = serde_json::from_value(blueprint_json)?;
    Ok(blueprint)
}

/// Recursively converts a JSON string (or array of JSON strings) to bytes.
///
/// Empty strings are converted to nulls.
fn convert_to_bytes_or_null(v: &mut serde_json::Value) {
    if let serde_json::Value::String(s) = v {
        *v = serde_json::Value::Array(s.bytes().map(serde_json::Value::from).collect());
        return;
    }

    if let serde_json::Value::Array(vals) = v {
        for val in vals {
            convert_to_bytes_or_null(val);
        }
    }
}

/// Resolves a path relative to the package manifest.
fn resolve_path_relative_to_package(
    package: &cargo_metadata::Package,
    path: &str,
) -> std::path::PathBuf {
    if path.starts_with('/') {
        std::path::PathBuf::from(path)
    } else {
        package.manifest_path.parent().unwrap().join(path).into()
    }
}

/// Finds a package in the workspace to deploy.
fn find_package<'m>(
    metadata: &'m cargo_metadata::Metadata,
    pkg_name: Option<&String>,
) -> Result<&'m cargo_metadata::Package, eyre::Error> {
    match metadata.workspace_members.len() {
        0 => Err(eyre::eyre!("No packages found in the workspace")),
        1 => metadata
            .packages
            .iter()
            .find(|p| p.id == metadata.workspace_members[0])
            .ok_or_eyre("No package found in the workspace"),
        _more_than_one if pkg_name.is_some() => metadata
            .packages
            .iter()
            .find(|p| pkg_name.is_some_and(|v| &p.name == v))
            .ok_or_eyre("No package found in the workspace with the specified name"),
        _otherwise => {
            eprintln!("Please specify the package to deploy:");
            for package in metadata.packages.iter() {
                eprintln!("Found: {}", package.name);
            }
            eprintln!();
            Err(eyre::eyre!(
                "The workspace has multiple packages, please specify the package to deploy"
            ))
        }
    }
}<|MERGE_RESOLUTION|>--- conflicted
+++ resolved
@@ -147,20 +147,11 @@
     enum ContractKind {
         Manager,
     }
-<<<<<<< HEAD
-    let mut contract_paths = Vec::new();
-    match blueprint.registration_hook {
-        ServiceRegistrationHook::None => {}
-        ServiceRegistrationHook::Evm(ref path) => {
-            contract_paths.push((ContractKind::RegistrationHook, path))
-=======
-    let rpc_url = rpc_url.replace("ws", "http").replace("wss", "https");
     let contract_paths = match blueprint.manager {
         BlueprintManager::Evm(ref path) => vec![(ContractKind::Manager, path)],
         _ => {
             eprintln!("Unsupported blueprint manager kind");
             vec![]
->>>>>>> 1a02dfd3
         }
     };
 
