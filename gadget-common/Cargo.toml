[package]
name = "gadget-common"
version = "0.1.0"
edition = "2021"

# See more keys and their definitions at https://doc.rust-lang.org/cargo/reference/manifest.html

[dependencies]
gadget-core = { workspace = true }
protocol-macros = { workspace = true }
tokio = { workspace = true }
serde = { workspace = true, features = ["derive"] }
auto_impl = { workspace = true }
async-trait = { workspace = true }
log = { workspace = true }
parking_lot = { workspace = true }
futures-util = { workspace = true }
hex = { workspace = true }
bincode2 = { workspace = true }
serde_bytes = { workspace = true }
<<<<<<< HEAD
linked-hash-map = { workspace = true }
tangle-subxt = { workspace = true }
subxt-signer = { workspace = true, features = ["subxt", "sr25519"] }
=======
>>>>>>> c0a88168
anyhow = { workspace = true }
futures = { workspace = true }
round-based = { workspace = true }
round-based-21 = { workspace = true, features = ["derive"]}
sqlx = { workspace = true, features = ["runtime-tokio-rustls", "sqlite"] }
lazy_static = { workspace = true }

# Substrate
tangle-subxt = { workspace = true, default-features = false, optional = true }
subxt-signer = { workspace = true, features = ["subxt", "sr25519"], optional = true }
sp-api = { workspace = true, optional = true }
sp-io = { workspace = true, optional = true }
sp-core = { workspace = true, optional = true }
sp-application-crypto = { workspace = true, optional = true }
sp-runtime = { workspace = true, optional = true }
sc-service = { workspace = true, optional = true }
sc-client-api = { workspace = true, optional = true }
sc-network = { workspace = true, optional = true }
sc-network-common = { workspace = true, optional = true }
sc-network-sync = { workspace = true, optional = true }
substrate-prometheus-endpoint = { workspace = true, optional = true }
frame-support = { workspace = true, optional = true }
linked-hash-map = { workspace = true, optional = true }

parity-scale-codec = { workspace = true, optional = true }
scale-info = { workspace = true, optional = true }


[features]
default = ["substrate"]
substrate = [
  "gadget-core/substrate",
  "tangle-subxt",
  "subxt-signer",
  "sp-api",
  "sp-io",
  "sp-core",
  "sp-runtime",
  "sp-application-crypto",
  "sc-service",
  "sc-client-api",
  "sc-network",
  "sc-network-common",
  "sc-network-sync",
  "frame-support",
  "linked-hash-map",
  "substrate-prometheus-endpoint",
  "parity-scale-codec",
  "scale-info",
]
testing = []<|MERGE_RESOLUTION|>--- conflicted
+++ resolved
@@ -18,12 +18,6 @@
 hex = { workspace = true }
 bincode2 = { workspace = true }
 serde_bytes = { workspace = true }
-<<<<<<< HEAD
-linked-hash-map = { workspace = true }
-tangle-subxt = { workspace = true }
-subxt-signer = { workspace = true, features = ["subxt", "sr25519"] }
-=======
->>>>>>> c0a88168
 anyhow = { workspace = true }
 futures = { workspace = true }
 round-based = { workspace = true }
