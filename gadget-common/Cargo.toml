--- conflicted
+++ resolved
@@ -14,11 +14,8 @@
     "tangle-primitives/std",
     "pallet-jobs-rpc-runtime-api/std"
 ]
-<<<<<<< HEAD
 testnet = []
-=======
 testing = []
->>>>>>> 6bba3c92
 
 [dependencies]
 gadget-core = { workspace = true, features = ["substrate"] }
@@ -45,15 +42,10 @@
 futures = { workspace = true }
 round-based = { workspace = true }
 sp-api = { workspace = true }
-<<<<<<< HEAD
-sqlx = { version = "^0.7.1", features = ["runtime-tokio-rustls", "sqlite"] }
-
-=======
 sp-io = { workspace = true }
 sqlx = { workspace = true, features = ["runtime-tokio-rustls", "sqlite"] }
 substrate-prometheus-endpoint = { workspace = true }
 lazy_static = { workspace = true }
->>>>>>> 6bba3c92
 
 frame-support = { workspace = true }
 sc-network = { workspace = true }
